--- conflicted
+++ resolved
@@ -230,14 +230,6 @@
 
 
 !macro SkirmishAIInstSection skirAiName
-<<<<<<< HEAD
-=======
-	!ifdef USE_BUILD_DIR
-		IfFileExists "${BUILD_DIR}\AI\Skirmish\${skirAiName}\*.*" 0 ${skirAiName}_install_end
-	!else
-		IfFileExists "${DIST_DIR}\AI\Skirmish\${skirAiName}\*.*" 0 ${skirAiName}_install_end
-	!endif
->>>>>>> 3e2a2a20
 	Section "${skirAiName}" SEC_${skirAiName}
 		!define INSTALL
 			!insertmacro InstallSkirmishAI ${skirAiName}
