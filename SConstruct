# Copyright (C) 2006  Tobi Vollebregt

# see rts/build/scons/*.py for the core of the build system

""" Available targets.
Each target has an equivalent install target. E.g. `NullAI' has
`install-NullAI' and the default target has `install'.

[default]

	spring
	unitsync
	AIInterfaces
		C
		Java
	SkirmishAI
		RAI
		NTAI
		KAI
		KAIK
		AAI
		JCAI
		NullAI
		NullLegacyCppAI
		NullJavaAI
		NullOOJavaAI
"""

print ""
print "If you plan to edit the spring SCons build-system,"
print "please read these a hundred times first:"
print "\t\"Let it be, let it be!\""
print "\t\"I'm going craaaaaaaazy! You just can't see!\""
print "\tMy mental health is important."
print "\tI do not want to do it."
print "\tIt is always nice to have a walk outside."
print ""

import os, sys

# copy our build scripts to a tmp dir,
# so compiled files (*.pyc) do not end up in our source tree
import tempfile, hashlib, shutil
sourceDirHash = hashlib.md5(os.getcwd()).hexdigest()
tmpBuildScriptsDir = os.path.join(tempfile.gettempdir(), 'springSconsBuildScripts', sourceDirHash)
shutil.rmtree(tmpBuildScriptsDir, True)
print('SCons tools copied to tmp-dir: ' + tmpBuildScriptsDir)
shutil.copytree('rts/build/scons', tmpBuildScriptsDir)
sys.path.append(tmpBuildScriptsDir)

import filelist

filelist.setSourceRootDir(os.path.abspath(os.getcwd()))

if sys.platform == 'win32':
	# force to mingw, otherwise picks up msvc
	myTools = ['mingw']
else:
	myTools = ['default']
myTools += ['rts', 'gch']

<<<<<<< HEAD
env = Environment(tools = myTools, toolpath = ['.', 'rts/build/scons'])
#env = Environment(tools = myTools, toolpath = ['.', 'rts/build/scons'], ENV = {'PATH' : os.environ['PATH']})
if env['platform'] == 'windows':
        env['SHARED_OBJ_EXT'] = '.o'
else:
        env['SHARED_OBJ_EXT'] = '.os'
=======
env = Environment(tools = myTools, toolpath = ['.', tmpBuildScriptsDir])
if env['platform'] == 'windows':
	env['SHARED_OBJ_EXT'] = '.o'
else:
	env['SHARED_OBJ_EXT'] = '.os'
>>>>>>> 6f31f778

if env['use_gch']:
	env['Gch'] = env.Gch(source='rts/System/StdAfx.h', target=os.path.join(env['builddir'], 'rts/System/StdAfx.h.gch'), CPPDEFINES=env['CPPDEFINES']+env['spring_defines'])[0]
else:
	import os.path
	if os.path.exists('rts/System/StdAfx.h.gch'):
		os.unlink('rts/System/StdAfx.h.gch')

def createStaticExtLibraryBuilder(env):
	"""This is a utility function that creates the StaticExtLibrary
	Builder in an Environment if it is not there already.

	If it is already there, we return the existing one."""
	import SCons.Action

	try:
		static_extlib = env['BUILDERS']['StaticExtLibrary']
	except KeyError:
		action_list = [ SCons.Action.Action("$ARCOM", "$ARCOMSTR") ]
		if env.Detect('ranlib'):
			ranlib_action = SCons.Action.Action("$RANLIBCOM", "$RANLIBCOMSTR")
			action_list.append(ranlib_action)

	static_extlib = SCons.Builder.Builder(action = action_list,
											emitter = '$LIBEMITTER',
											prefix = '$LIBPREFIX',
											suffix = '$LIBSUFFIX',
											src_suffix = '$OBJSUFFIX',
											src_builder = 'SharedObject')

	env['BUILDERS']['StaticExtLibrary'] = static_extlib
	return static_extlib 


# stores shared objects so newer scons versions don't choke with
def create_static_objects(env, fileList, suffix, additionalCPPDEFINES = []):
	objsList = []
	myEnv = env.Clone()
	myEnv.AppendUnique(CPPDEFINES = additionalCPPDEFINES)
	for f in fileList:
		while isinstance(f, list):
			f = f[0]
		fpath, fbase = os.path.split(f)
		fname, fext = fbase.rsplit('.', 1)
		objsList.append(myEnv.StaticObject(os.path.join(fpath, fname + suffix), f))
	return objsList
	
################################################################################
### Build streflop
################################################################################

# setup build environment
senv = env.Clone(builddir=os.path.join(env['builddir'], 'streflop'))
senv['CPPPATH'] = []
senv.BuildDir(os.path.join(senv['builddir'], 'rts/lib/streflop'), 'rts/lib/streflop', duplicate = False)
for d in filelist.list_directories(senv, 'rts/lib/streflop', exclude_list=[]):
	senv.BuildDir(os.path.join(senv['builddir'], d), d, duplicate = False)

# setup flags and defines
if senv['fpmath'] == 'sse':
	senv['CPPDEFINES'] = ['STREFLOP_SSE=1']
else:
	senv['CPPDEFINES'] = ['STREFLOP_X87=1']
senv['CXXFLAGS'] = ['-Wall', '-O3', '-pipe', '-g', '-mno-tls-direct-seg-refs', '-fsingle-precision-constant', '-frounding-math', '-fsignaling-nans', '-fno-strict-aliasing', '-mieee-fp']
senv.AppendUnique(CXXFLAGS = senv['streflop_extra'])

# create the libm sub-part build environment
slibmenv = senv.Clone()
slibmenv.AppendUnique(CPPPATH = ['rts/lib/streflop/libm/headers'])

# gather the sources
sobjs_flt32 = create_static_objects(slibmenv, filelist.get_source(slibmenv, 'rts/lib/streflop/libm/flt-32'), '-streflop-flt32', ['LIBM_COMPILING_FLT32'])
#sobjs_dbl64 = create_static_objects(slibmenv, filelist.get_source(slibmenv, 'rts/lib/streflop/libm/dbl-64'), '-streflop-dbl64', ['LIBM_COMPILING_DBL64'])
#sobjs_ldbl96 = create_static_objects(slibmenv, filelist.get_source(slibmenv, 'rts/lib/streflop/libm/ldbl-96'), '-streflop-ldbl96', ['LIBM_COMPILING_LDBL96'])
streflopSource_tmp = [
		'rts/lib/streflop/SMath.cpp',
		'rts/lib/streflop/Random.cpp'
		]
streflopSource = []
for f in streflopSource_tmp:   streflopSource += [os.path.join(senv['builddir'], f)]
streflopSource += sobjs_flt32
# not needed => safer (and faster) to not compile them at all
#streflopSource += sobjs_flt32 + sobjs_dbl64 + sobjs_ldbl96

# compile
createStaticExtLibraryBuilder(senv)
streflop_lib = senv.StaticExtLibrary(senv['builddir'], streflopSource)
env['streflop_lib'] = streflop_lib
#streflop_lib = senv.StaticLibrary(senv['builddir'], streflopSource)
Alias('streflop', streflop_lib) # Allow `scons streflop' to compile just streflop

################################################################################
### Build oscpack
################################################################################

# setup build environment
oscenv = env.Clone(builddir=os.path.join(env['builddir'], 'oscpack'))
oscenv['CPPPATH'] = []
oscenv.BuildDir(os.path.join(oscenv['builddir'], 'rts/lib/oscpack'),
		'rts/lib/oscpack', duplicate = False)

oscenv['CXXFLAGS'] = senv['CXXFLAGS']

# setup flags and defines
if oscenv['platform'] == 'darwin':
	oscenv.AppendUnique(CPPDEFINES=['OSC_HOST_BIG_ENDIAN'])
else:
	oscenv.AppendUnique(CPPDEFINES=['OSC_HOST_LITTLE_ENDIAN'])

# gather the sources
oscpackSource_tmp = [
		'rts/lib/oscpack/OscOutboundPacketStream.cpp',
		'rts/lib/oscpack/OscTypes.cpp'
		]
oscpackSource = []
for f in oscpackSource_tmp:
	oscpackSource += [os.path.join(oscenv['builddir'], f)]

# compile
createStaticExtLibraryBuilder(oscenv)
oscpack_lib = oscenv.StaticExtLibrary(oscenv['builddir'], oscpackSource)
Alias('oscpack', oscpack_lib) # Allow `scons oscpack' to compile just oscpack

################################################################################
### Build spring(.exe)
################################################################################
spring_files = filelist.get_spring_source(env)

# spring.exe icon
if env['platform'] == 'windows':
	# resource builder (the default one of mingw gcc 4.1.1 crashes because of a popen bug in msvcrt.dll)
	if sys.platform == 'win32':
		rcbld = Builder(action = 'windres --use-temp-file -i $SOURCE -o $TARGET', suffix = '.o', src_suffix = '.rc')
	else:
		# dirty hack assuming on all non-win32 systems windres is called i586-mingw32msvc-windres..
		rcbld = Builder(action = 'i586-mingw32msvc-windres --use-temp-file -i $SOURCE -o $TARGET', suffix = '.o', src_suffix = '.rc')
	env.Append(BUILDERS = {'RES': rcbld})
	spring_files += env.RES(env['builddir'] + '/rts/build/scons/icon.rc', CPPPATH=[])

# calculate datadir locations
if env['platform'] == 'windows':
	datadir = []
else:
	datadir = ['SPRING_DATADIR="\\"'+os.path.join(env['prefix'], env['datadir'])+'\\""',
			'SPRING_DATADIR_2="\\"'+os.path.join(env['prefix'], env['libdir'])+'\\""']

# Build DataDirLocater.cpp separately from the other sources.  This is to prevent recompilation of
# the entire source if one wants to change just the install installprefix (and hence the datadir).

ddlcpp = env.Object(os.path.join(env['builddir'], 'rts/System/FileSystem/DataDirLocater.cpp'), CPPDEFINES = env['CPPDEFINES']+env['spring_defines']+datadir)
spring_files += [ddlcpp]
spring_files += [streflop_lib, oscpack_lib]

if env['use_nedmalloc']:
	nedmalloc = SConscript('tools/nedmalloc/SConscript', exports='env')
	spring_files += [nedmalloc]

springenv = env.Clone(CPPDEFINES=env['CPPDEFINES']+env['spring_defines'])
if env['platform'] == 'windows':
	# create import library and .def file on Windows
	springDef = os.path.join(env['builddir'], 'spring.def')
	springA = os.path.join(env['builddir'], 'spring.a')
	springenv['LINKFLAGS'] = springenv['LINKFLAGS'] + ['-Wl,--output-def,' + springDef]
	springenv['LINKFLAGS'] = springenv['LINKFLAGS'] + ['-Wl,--kill-at', '--add-stdcall-alias']
	springenv['LINKFLAGS'] = springenv['LINKFLAGS'] + ['-Wl,--out-implib,' + springA]
	instSpringSuppl = [env.Install(os.path.join(env['installprefix'], env['bindir']), springDef)]
	instSpringSuppl += [env.Install(os.path.join(env['installprefix'], env['bindir']), springA)]
	Alias('install', instSpringSuppl)
	Alias('install-spring', instSpringSuppl)
spring = springenv.Program(os.path.join(springenv['builddir'], 'spring'), spring_files)

Alias('spring', spring)
Default(spring)
inst = env.Install(os.path.join(env['installprefix'], env['bindir']), spring)
Alias('install', inst)
Alias('install-spring', inst)

# Strip the executable if rts.py said so.
if env['strip']:
	env.AddPostAction(spring, Action([['strip','$TARGET']]))


################################################################################
### Build unitsync shared object
################################################################################
# HACK   we should probably compile libraries from 7zip, hpiutil2 and minizip
# so we don't need so much bloat here.
# Need a new env otherwise scons chokes on equal targets built with different flags.
usync_builddir = os.path.join(env['builddir'], 'unitsync')
uenv = env.Clone(builddir=usync_builddir)
uenv.AppendUnique(CPPDEFINES=['UNITSYNC', 'BITMAP_NO_OPENGL'])

def remove_precompiled_header(env):
	while 'USE_PRECOMPILED_HEADER' in env['CPPDEFINES']:
		env['CPPDEFINES'].remove('USE_PRECOMPILED_HEADER')
	while '-DUSE_PRECOMPILED_HEADER' in env['CFLAGS']:
		env['CFLAGS'].remove('-DUSE_PRECOMPILED_HEADER')
	while '-DUSE_PRECOMPILED_HEADER' in env['CXXFLAGS']:
		env['CXXFLAGS'].remove('-DUSE_PRECOMPILED_HEADER')

remove_precompiled_header(uenv)

def usync_get_source(*args, **kwargs):
	return filelist.get_source(uenv, ignore_builddir=True, *args, **kwargs)

uenv.BuildDir(os.path.join(uenv['builddir'], 'tools/unitsync'), 'tools/unitsync', duplicate = False)
unitsync_files          = usync_get_source('tools/unitsync')
unitsync_fs_files       = usync_get_source('rts/System/FileSystem/', exclude_list=('rts/System/FileSystem/DataDirLocater.cpp'));
unitsync_lua_files      = usync_get_source('rts/lib/lua/src');
unitsync_7zip_files     = usync_get_source('rts/lib/7zip');
unitsync_minizip_files  = usync_get_source('rts/lib/minizip', 'rts/lib/minizip/iowin32.c');
unitsync_hpiutil2_files = usync_get_source('rts/lib/hpiutil2');
unitsync_extra_files = [
	'rts/Game/GameVersion.cpp',
	'rts/Lua/LuaUtils.cpp',
	'rts/Lua/LuaIO.cpp',
	'rts/Lua/LuaParser.cpp',
	'rts/Map/MapParser.cpp',
	'rts/Map/SMF/SmfMapFile.cpp',
	'rts/Rendering/Textures/Bitmap.cpp',
	'rts/Rendering/Textures/nv_dds.cpp',
	'rts/Sim/Misc/SideParser.cpp',
	'rts/System/Info.cpp',
	'rts/System/Option.cpp',
	'rts/System/ConfigHandler.cpp',
	'rts/System/LogOutput.cpp',
]
unitsync_files.extend(unitsync_fs_files)
unitsync_files.extend(unitsync_lua_files)
unitsync_files.extend(unitsync_7zip_files)
unitsync_files.extend(unitsync_minizip_files)
unitsync_files.extend(unitsync_hpiutil2_files)
unitsync_files.extend(unitsync_extra_files)

<<<<<<< HEAD
# some scons stupidity
=======
>>>>>>> 6f31f778
unitsync_objects = []
if env['platform'] == 'windows':
	# crosscompiles on buildbot need this, but native mingw builds fail
	# during linking
	if os.name != 'nt':
		unitsync_files.append('rts/lib/minizip/iowin32.c')
	unitsync_files.append('rts/System/FileSystem/DataDirLocater.cpp')
	# Need the -Wl,--kill-at --add-stdcall-alias because TASClient expects undecorated stdcall functions.
	uenv['LINKFLAGS'] += ['-Wl,--kill-at', '--add-stdcall-alias']
else:
	ddlcpp = uenv.SharedObject(os.path.join(env['builddir'], 'rts/System/FileSystem/DataDirLocater.cpp'), CPPDEFINES = uenv['CPPDEFINES']+datadir)
	unitsync_objects += [ ddlcpp ]
# some scons stupidity
unitsync_objects += [uenv.SharedObject(source=f, target=os.path.join(uenv['builddir'], f)+uenv['SHARED_OBJ_EXT']) for f in unitsync_files]
<<<<<<< HEAD
unitsync = uenv.SharedLibrary('game/unitsync', unitsync_objects)
=======
unitsync = uenv.SharedLibrary(os.path.join(uenv['builddir'], 'unitsync'), unitsync_objects)
>>>>>>> 6f31f778

Alias('unitsync', unitsync)
inst = env.Install(os.path.join(env['installprefix'], env['libdir']), unitsync)
Alias('install', inst)
Alias('install-unitsync', inst)

# Strip the DLL if rts.py said so.
if env['strip']:
	env.AddPostAction(unitsync, Action([['strip','$TARGET']]))

# Somehow unitsync fails to build with mingw:
#  "build\tools\unitsync\pybind.o(.text+0x129d): In function `initunitsync':
#   pybind.cpp:663: undefined reference to `_imp__Py_InitModule4TraceRefs'"
# Figured this out: this means we're attempting to build unitsync with debugging
# enabled against a python version with debugging disabled.
if env['platform'] != 'windows':
	Default(unitsync)


<<<<<<< HEAD
#################################################################################
#### AIs
#################################################################################

print('AI installprefix: ' + os.path.join(env['installprefix'], env['libdir'], 'AI'))
ai_env = env.Clone(
		builddir = os.path.join(env['builddir'], 'AI'),
		installprefix = os.path.join(env['installprefix'], env['libdir'], 'AI')
		)
remove_precompiled_header(ai_env)
#SConscript(['AI/SConscript'], exports=['env', 'ai_env'], variant_dir=env['builddir'])
SConscript(['AI/SConscript'], exports=['env', 'ai_env'])
#SConscript(['AI/SConscript'], exports=['env', 'ai_env'], variant_dir=ai_env['builddir'])
=======
################################################################################
### AIs
################################################################################
# Make a copy of the build environment for the AIs, but remove libraries and add include path.
# TODO: make separate SConstructs for AIs
aienv = env.Clone()
aienv.AppendUnique(CPPPATH = ['rts/ExternalAI'])
aienv.AppendUnique(CPPDEFINES=['USING_CREG'])

remove_precompiled_header(aienv)

# Use subst() to substitute $installprefix in datadir.
install_dir = os.path.join(aienv['installprefix'], aienv['libdir'], 'AI/Helper-libs')

# store shared ai objects so newer scons versions don't choke with
# *** Two environments with different actions were specified for the same target
aiobjs = []
for f in filelist.get_shared_AI_source(aienv):
	while isinstance(f, list):
		f = f[0]
		fpath, fbase = os.path.split(f)
		fname, fext = fbase.rsplit('.', 1)
		aiobjs.append(aienv.SharedObject(os.path.join(fpath, fname + '-ai'), f))

#Build GroupAIs
for f in filelist.list_groupAIs(aienv, exclude_list=['build']):
	lib = aienv.SharedLibrary(os.path.join(env['builddir'], 'AI/Helper-libs', f), aiobjs + filelist.get_groupAI_source(aienv, f))
	Alias(f, lib)         # Allow e.g. `scons CentralBuildAI' to compile just an AI.
	Alias('GroupAI', lib) # Allow `scons GroupAI' to compile all groupAIs.
	Default(lib)
	inst = env.Install(install_dir, lib)
	Alias('install', inst)
	Alias('install-GroupAI', inst)
	Alias('install-'+f, inst)
	if aienv['strip']:
		aienv.AddPostAction(lib, Action([['strip','$TARGET']]))

install_dir = os.path.join(aienv['installprefix'], aienv.subst(aienv['libdir']), 'AI/Bot-libs')

#Build GlobalAIs
for f in filelist.list_globalAIs(aienv, exclude_list=['build', 'CSAI', 'TestABICAI','AbicWrappersTestAI']):
	lib = aienv.SharedLibrary(os.path.join(env['builddir'], 'AI/Bot-libs', f), aiobjs + filelist.get_globalAI_source(aienv, f))
	Alias(f, lib)          # Allow e.g. `scons JCAI' to compile just a global AI.
	Alias('GlobalAI', lib) # Allow `scons GlobalAI' to compile all globalAIs.
	Default(lib)
	inst = env.Install(install_dir, lib)
	Alias('install', inst)
	Alias('install-GlobalAI', inst)
	Alias('install-'+f, inst)
	if aienv['strip']:
		aienv.AddPostAction(lib, Action([['strip','$TARGET']]))
>>>>>>> 6f31f778

################################################################################
### Run Tests
################################################################################

# Use this to avoid an error message 'how to make target test ?'
env.Alias('test', None)

# Simple unit testing framework. In all 'Test' subdirectories, if a file 'test'
# exists, it is run. This test script should then compile the test(s) and run them.
if 'test' in sys.argv and env['platform'] != 'windows':
	for dir in filelist.list_directories(env, 'rts'):
		if dir.endswith('/Test'):
			test = os.path.join(dir, 'test')
			if os.path.isfile(test):
				os.system(test)


################################################################################
### Build gamedata zip archives & misc.
################################################################################
# Can't use these, we can't set the working directory and putting a SConscript
# in the respective directories doesn't work either because then the SConstript
# ends up in the zip too... Bah. SCons sucks. Just like autoshit and everything else btw.
base_dir = os.path.join(env['builddir'], 'base')
springcontentArch = os.path.join(base_dir, 'springcontent.sdz')
maphelperArch =     os.path.join(base_dir, 'maphelper.sdz')
cursorsArch =       os.path.join(base_dir, 'cursors.sdz')
bitmapsArch =       os.path.join(base_dir, 'spring', 'bitmaps.sdz')
#env.Zip(springcontentArch, filelist.list_files(env, 'installer/builddata/springcontent'))
#env.Zip(bitmapsArch, filelist.list_files(env, 'installer/builddata/bitmaps'))

if not 'configure' in sys.argv and not 'test' in sys.argv and not 'install' in sys.argv:
	if sys.platform != 'win32':
		if env.GetOption('clean'):
			if os.system("rm -f " + springcontentArch):
				env.Exit(1)
			if os.system("rm -f " + bitmapsArch):
				env.Exit(1)
			if os.system("rm -f " + maphelperArch):
				env.Exit(1)
			if os.system("rm -f " + cursorsArch):
				env.Exit(1)
		else:
			if os.system("installer/make_gamedata_arch.sh " + base_dir):
				env.Exit(1)

inst = env.Install(os.path.join(env['installprefix'], env['datadir'], 'base'), springcontentArch)
Alias('install', inst)
inst = env.Install(os.path.join(env['installprefix'], env['datadir'], 'base'), maphelperArch)
Alias('install', inst)
inst = env.Install(os.path.join(env['installprefix'], env['datadir'], 'base'), cursorsArch)
Alias('install', inst)
inst = env.Install(os.path.join(env['installprefix'], env['datadir'], 'base/spring'), bitmapsArch)
Alias('install', inst)

# install fonts
for font in os.listdir('game/fonts'):
	if not os.path.isdir(os.path.join('game/fonts', font)):
		inst = env.Install(os.path.join(env['installprefix'], env['datadir'], 'fonts'), os.path.join('game/fonts', font))
		Alias('install', inst)

# install some files from root of datadir
for f in ['cmdcolors.txt', 'ctrlpanel.txt', 'selectkeys.txt', 'uikeys.txt', 'teamcolors.lua']:
	inst = env.Install(os.path.join(env['installprefix'], env['datadir']), os.path.join('game', f))
	Alias('install', inst)

# install menu entry & icon
inst = env.Install(os.path.join(env['installprefix'], 'share/pixmaps'), 'rts/spring.png')
Alias('install', inst)
inst = env.Install(os.path.join(env['installprefix'], 'share/applications'), 'installer/freedesktop/applications/spring.desktop')
Alias('install', inst)

# install LuaUI files
for f in ['luaui.lua']:
	inst = env.Install(os.path.join(env['installprefix'], env['datadir']), os.path.join('game', f))
	Alias('install', inst)
luaui_files=filelist.list_files_recursive(env, 'game/LuaUI')
for f in luaui_files:
	if not os.path.isdir(f):
		inst = env.Install(os.path.join(env['installprefix'], env['datadir'], os.path.dirname(f)[5:]), f)
		Alias('install', inst)
<|MERGE_RESOLUTION|>--- conflicted
+++ resolved
@@ -59,20 +59,12 @@
 	myTools = ['default']
 myTools += ['rts', 'gch']
 
-<<<<<<< HEAD
-env = Environment(tools = myTools, toolpath = ['.', 'rts/build/scons'])
-#env = Environment(tools = myTools, toolpath = ['.', 'rts/build/scons'], ENV = {'PATH' : os.environ['PATH']})
+env = Environment(tools = myTools, toolpath = ['.', tmpBuildScriptsDir])
+#env = Environment(tools = myTools, toolpath = ['.', tmpBuildScriptsDir], ENV = {'PATH' : os.environ['PATH']})
 if env['platform'] == 'windows':
         env['SHARED_OBJ_EXT'] = '.o'
 else:
         env['SHARED_OBJ_EXT'] = '.os'
-=======
-env = Environment(tools = myTools, toolpath = ['.', tmpBuildScriptsDir])
-if env['platform'] == 'windows':
-	env['SHARED_OBJ_EXT'] = '.o'
-else:
-	env['SHARED_OBJ_EXT'] = '.os'
->>>>>>> 6f31f778
 
 if env['use_gch']:
 	env['Gch'] = env.Gch(source='rts/System/StdAfx.h', target=os.path.join(env['builddir'], 'rts/System/StdAfx.h.gch'), CPPDEFINES=env['CPPDEFINES']+env['spring_defines'])[0]
@@ -307,10 +299,6 @@
 unitsync_files.extend(unitsync_hpiutil2_files)
 unitsync_files.extend(unitsync_extra_files)
 
-<<<<<<< HEAD
-# some scons stupidity
-=======
->>>>>>> 6f31f778
 unitsync_objects = []
 if env['platform'] == 'windows':
 	# crosscompiles on buildbot need this, but native mingw builds fail
@@ -325,11 +313,7 @@
 	unitsync_objects += [ ddlcpp ]
 # some scons stupidity
 unitsync_objects += [uenv.SharedObject(source=f, target=os.path.join(uenv['builddir'], f)+uenv['SHARED_OBJ_EXT']) for f in unitsync_files]
-<<<<<<< HEAD
-unitsync = uenv.SharedLibrary('game/unitsync', unitsync_objects)
-=======
 unitsync = uenv.SharedLibrary(os.path.join(uenv['builddir'], 'unitsync'), unitsync_objects)
->>>>>>> 6f31f778
 
 Alias('unitsync', unitsync)
 inst = env.Install(os.path.join(env['installprefix'], env['libdir']), unitsync)
@@ -349,7 +333,6 @@
 	Default(unitsync)
 
 
-<<<<<<< HEAD
 #################################################################################
 #### AIs
 #################################################################################
@@ -363,59 +346,6 @@
 #SConscript(['AI/SConscript'], exports=['env', 'ai_env'], variant_dir=env['builddir'])
 SConscript(['AI/SConscript'], exports=['env', 'ai_env'])
 #SConscript(['AI/SConscript'], exports=['env', 'ai_env'], variant_dir=ai_env['builddir'])
-=======
-################################################################################
-### AIs
-################################################################################
-# Make a copy of the build environment for the AIs, but remove libraries and add include path.
-# TODO: make separate SConstructs for AIs
-aienv = env.Clone()
-aienv.AppendUnique(CPPPATH = ['rts/ExternalAI'])
-aienv.AppendUnique(CPPDEFINES=['USING_CREG'])
-
-remove_precompiled_header(aienv)
-
-# Use subst() to substitute $installprefix in datadir.
-install_dir = os.path.join(aienv['installprefix'], aienv['libdir'], 'AI/Helper-libs')
-
-# store shared ai objects so newer scons versions don't choke with
-# *** Two environments with different actions were specified for the same target
-aiobjs = []
-for f in filelist.get_shared_AI_source(aienv):
-	while isinstance(f, list):
-		f = f[0]
-		fpath, fbase = os.path.split(f)
-		fname, fext = fbase.rsplit('.', 1)
-		aiobjs.append(aienv.SharedObject(os.path.join(fpath, fname + '-ai'), f))
-
-#Build GroupAIs
-for f in filelist.list_groupAIs(aienv, exclude_list=['build']):
-	lib = aienv.SharedLibrary(os.path.join(env['builddir'], 'AI/Helper-libs', f), aiobjs + filelist.get_groupAI_source(aienv, f))
-	Alias(f, lib)         # Allow e.g. `scons CentralBuildAI' to compile just an AI.
-	Alias('GroupAI', lib) # Allow `scons GroupAI' to compile all groupAIs.
-	Default(lib)
-	inst = env.Install(install_dir, lib)
-	Alias('install', inst)
-	Alias('install-GroupAI', inst)
-	Alias('install-'+f, inst)
-	if aienv['strip']:
-		aienv.AddPostAction(lib, Action([['strip','$TARGET']]))
-
-install_dir = os.path.join(aienv['installprefix'], aienv.subst(aienv['libdir']), 'AI/Bot-libs')
-
-#Build GlobalAIs
-for f in filelist.list_globalAIs(aienv, exclude_list=['build', 'CSAI', 'TestABICAI','AbicWrappersTestAI']):
-	lib = aienv.SharedLibrary(os.path.join(env['builddir'], 'AI/Bot-libs', f), aiobjs + filelist.get_globalAI_source(aienv, f))
-	Alias(f, lib)          # Allow e.g. `scons JCAI' to compile just a global AI.
-	Alias('GlobalAI', lib) # Allow `scons GlobalAI' to compile all globalAIs.
-	Default(lib)
-	inst = env.Install(install_dir, lib)
-	Alias('install', inst)
-	Alias('install-GlobalAI', inst)
-	Alias('install-'+f, inst)
-	if aienv['strip']:
-		aienv.AddPostAction(lib, Action([['strip','$TARGET']]))
->>>>>>> 6f31f778
 
 ################################################################################
 ### Run Tests
