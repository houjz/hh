/*
	Copyright (c) 2008 Robin Vobruba <hoijui.quaero@gmail.com>

	This program is free software; you can redistribute it and/or modify
	it under the terms of the GNU General Public License as published by
	the Free Software Foundation; either version 2 of the License, or
	(at your option) any later version.

	This program is distributed in the hope that it will be useful,
	but WITHOUT ANY WARRANTY; without even the implied warranty of
	MERCHANTABILITY or FITNESS FOR A PARTICULAR PURPOSE.  See the
	GNU General Public License for more details.

	You should have received a copy of the GNU General Public License
	along with this program.  If not, see <http://www.gnu.org/licenses/>.
*/

#include "AIAICallback.h"
#include "UnitDef.h"

#include "ExternalAI/Interface/SSkirmishAICallback.h"
#include "ExternalAI/Interface/AISCommands.h"

#include "creg/creg_cond.h"
#include "Sim/Units/CommandAI/CommandQueue.h"
#ifdef USING_CREG
creg::Class* CCommandQueue::GetClass() { return NULL; }
#endif
#include "Sim/MoveTypes/MoveInfo.h"
CIcon::CIcon() {}
CIcon::~CIcon() {}
#include "Sim/Features/FeatureDef.h"
#include "Sim/Weapons/WeaponDefHandler.h"
WeaponDef::~WeaponDef() {}

#include <string>
#include <string.h>
#include <cassert>


static inline void fillWithNULL(void** arr, int size) {
	for (int i=0; i < size; ++i) {
		arr[i] = NULL;
	}
}
static inline void fillWithMinusOne(int* arr, int size) {
	for (int i=0; i < size; ++i) {
		arr[i] = -1;
	}
}

static int resIndMetal = -1;
static int resIndEnergy = -1;
static inline int getResourceId_Metal(const SSkirmishAICallback* sAICallback, int skirmishAIId) {

	if (resIndMetal == -1) {
		resIndMetal = sAICallback->getResourceByName(skirmishAIId, "Metal");
	}

	return resIndMetal;
}
static inline int getResourceId_Energy(const SSkirmishAICallback* sAICallback, int skirmishAIId) {

	if (resIndEnergy == -1) {
		resIndEnergy = sAICallback->getResourceByName(skirmishAIId, "Energy");
	}

	return resIndEnergy;
}

static inline void copyShortToUCharArray(const short* src, unsigned char* const dst, const size_t size) {

	int i;
	for (i = 0; i < size; ++i) {
		dst[i] = (unsigned char) src[i];
	}
}
static inline void copyIntToUShortArray(const int* src, unsigned short* const dst, const size_t size) {

	int i;
	for (i = 0; i < size; ++i) {
		dst[i] = (unsigned short) src[i];
	}
}


CAIAICallback::CAIAICallback()
	: IAICallback(), skirmishAIId(-1), sAICallback(NULL) {
	init();
}

CAIAICallback::CAIAICallback(int skirmishAIId, const SSkirmishAICallback* sAICallback)
	: IAICallback(), skirmishAIId(skirmishAIId), sAICallback(sAICallback) {
	init();
}


void CAIAICallback::init() {
	// FIXME: group ID's have no runtime bound
	const int maxGroups = MAX_UNITS;

	// FIXME: these are far too generous, but we
	// don't have easy access to the right values
	// on the AI side (so better waste memory than
	// risk SEGVs)
	const int numUnitDefs = MAX_UNITS; // unitDefHandler->numUnitDefs;
	const int numFeatDefs = MAX_UNITS; // featureHandler->numFeatureDefs;
	const int numWeapDefs = MAX_UNITS; // weaponDefHandler->numWeaponDefs;

	weaponDefs      = new WeaponDef*[numWeapDefs];
	weaponDefFrames = new int[numWeapDefs];

	fillWithNULL((void**) weaponDefs, numWeapDefs);
	fillWithMinusOne(weaponDefFrames, numWeapDefs);


	unitDefs      = new UnitDef*[numUnitDefs];
	unitDefFrames = new int[numUnitDefs];

	fillWithNULL((void**) unitDefs, numUnitDefs);
	fillWithMinusOne(unitDefFrames, numUnitDefs);


	groupPossibleCommands    = new std::vector<CommandDescription>*[maxGroups];
	unitPossibleCommands     = new std::vector<CommandDescription>*[MAX_UNITS];
	unitCurrentCommandQueues = new CCommandQueue*[MAX_UNITS];

	fillWithNULL((void**) groupPossibleCommands,    maxGroups);
	fillWithNULL((void**) unitPossibleCommands,     MAX_UNITS);
	fillWithNULL((void**) unitCurrentCommandQueues, MAX_UNITS);


	featureDefs      = new FeatureDef*[numFeatDefs];
	featureDefFrames = new int[numFeatDefs];

	fillWithNULL((void**) featureDefs, numFeatDefs);
	fillWithMinusOne(featureDefFrames, numFeatDefs);
}


bool CAIAICallback::PosInCamera(float3 pos, float radius) {

	float pos_param[3];
	pos.copyInto(pos_param);

	return sAICallback->Map_isPosInCamera(skirmishAIId, pos_param, radius);
}

int CAIAICallback::GetCurrentFrame() {
	return sAICallback->Game_getCurrentFrame(skirmishAIId);
}

int CAIAICallback::GetMySkirmishAIId() {
	return skirmishAIId;
}

int CAIAICallback::GetMyTeam() {
	return sAICallback->Game_getMyTeam(skirmishAIId);
}

int CAIAICallback::GetMyAllyTeam() {
	return sAICallback->Game_getMyAllyTeam(skirmishAIId);
}

int CAIAICallback::GetPlayerTeam(int player) {
	return sAICallback->Game_getPlayerTeam(skirmishAIId, player);
}

const char* CAIAICallback::GetTeamSide(int team) {
	return sAICallback->Game_getTeamSide(skirmishAIId, team);
}

int CAIAICallback::GetTeamAllyTeam(int team) {
	return sAICallback->Game_getTeamAllyTeam(skirmishAIId, team);
}

bool CAIAICallback::IsAllied(int firstAllyTeamId, int secondAllyTeamId) {
	return sAICallback->Game_isAllied(skirmishAIId, firstAllyTeamId, secondAllyTeamId);
}

int CAIAICallback::GetUnitGroup(int unitId) {
	return sAICallback->Unit_getGroup(skirmishAIId, unitId);
}

const std::vector<CommandDescription>* CAIAICallback::GetGroupCommands(int groupId) {

	int numCmds = sAICallback->Group_getSupportedCommands(skirmishAIId, groupId);

	std::vector<CommandDescription>* cmdDescVec = new std::vector<CommandDescription>();
	for (int c=0; c < numCmds; c++) {
		CommandDescription commandDescription;
		commandDescription.id = sAICallback->Group_SupportedCommand_getId(skirmishAIId, groupId, c);
		commandDescription.name = sAICallback->Group_SupportedCommand_getName(skirmishAIId, groupId, c);
		commandDescription.tooltip = sAICallback->Group_SupportedCommand_getToolTip(skirmishAIId, groupId, c);
		commandDescription.showUnique = sAICallback->Group_SupportedCommand_isShowUnique(skirmishAIId, groupId, c);
		commandDescription.disabled = sAICallback->Group_SupportedCommand_isDisabled(skirmishAIId, groupId, c);

		int numParams = sAICallback->Group_SupportedCommand_getParams(skirmishAIId, groupId, c, NULL, 0);
		const char** params = (const char**) calloc(numParams, sizeof(char*));
		numParams = sAICallback->Group_SupportedCommand_getParams(skirmishAIId, groupId, c, params, numParams);
		for (int p=0; p < numParams; p++) {
			commandDescription.params.push_back(params[p]);
		}
		free(params);
		cmdDescVec->push_back(commandDescription);
	}

	// to prevent memory wholes
	if (groupPossibleCommands[groupId] != NULL) {
		delete groupPossibleCommands[groupId];
	}
	groupPossibleCommands[groupId] = cmdDescVec;

	return cmdDescVec;
}


const std::vector<CommandDescription>* CAIAICallback::GetUnitCommands(int unitId) {

	int numCmds = sAICallback->Unit_getSupportedCommands(skirmishAIId, unitId);

	std::vector<CommandDescription>* cmdDescVec = new std::vector<CommandDescription>();
	for (int c=0; c < numCmds; c++) {
		CommandDescription commandDescription;
		commandDescription.id = sAICallback->Unit_SupportedCommand_getId(skirmishAIId, unitId, c);
		commandDescription.name = sAICallback->Unit_SupportedCommand_getName(skirmishAIId, unitId, c);
		commandDescription.tooltip = sAICallback->Unit_SupportedCommand_getToolTip(skirmishAIId, unitId, c);
		commandDescription.showUnique = sAICallback->Unit_SupportedCommand_isShowUnique(skirmishAIId, unitId, c);
		commandDescription.disabled = sAICallback->Unit_SupportedCommand_isDisabled(skirmishAIId, unitId, c);

		int numParams = sAICallback->Unit_SupportedCommand_getParams(skirmishAIId, unitId, c, NULL, 0);
		const char** params = (const char**) calloc(numParams, sizeof(char*));
		numParams = sAICallback->Unit_SupportedCommand_getParams(skirmishAIId, unitId, c, params, numParams);
		for (int p=0; p < numParams; p++) {
			commandDescription.params.push_back(params[p]);
		}
		free(params);
		cmdDescVec->push_back(commandDescription);
	}

	// to prevent memory wholes
	if (unitPossibleCommands[unitId] != NULL) {
		delete unitPossibleCommands[unitId];
	}
	unitPossibleCommands[unitId] = cmdDescVec;

	return cmdDescVec;
}

const CCommandQueue* CAIAICallback::GetCurrentUnitCommands(int unitId) {

	const int numCmds = sAICallback->Unit_getCurrentCommands(skirmishAIId, unitId);
	const int type = sAICallback->Unit_CurrentCommand_getType(skirmishAIId, unitId);

	CCommandQueue* cc = new CCommandQueue();
	cc->queueType = (CCommandQueue::QueueType) type;
	for (int c=0; c < numCmds; c++) {
		Command command;
		command.id = sAICallback->Unit_CurrentCommand_getId(skirmishAIId, unitId, c);
		command.options = sAICallback->Unit_CurrentCommand_getOptions(skirmishAIId, unitId, c);
		command.tag = sAICallback->Unit_CurrentCommand_getTag(skirmishAIId, unitId, c);
		command.timeOut = sAICallback->Unit_CurrentCommand_getTimeOut(skirmishAIId, unitId, c);

		int numParams = sAICallback->Unit_CurrentCommand_getParams(skirmishAIId, unitId, c, NULL, 0);
		float* params = (float*) calloc(numParams, sizeof(float));
		numParams = sAICallback->Unit_CurrentCommand_getParams(skirmishAIId, unitId, c, params, numParams);
		for (int p=0; p < numParams; p++) {
			command.params.push_back(params[p]);
		}
		free(params);

		cc->push_back(command);
	}

	// to prevent memory wholes
	if (unitCurrentCommandQueues[unitId] != NULL) {
		delete unitCurrentCommandQueues[unitId];
	}
	unitCurrentCommandQueues[unitId] = cc;

	return cc;
}

int CAIAICallback::GetUnitAiHint(int unitId) {
	return sAICallback->Unit_getAiHint(skirmishAIId, unitId);
}

int CAIAICallback::GetUnitTeam(int unitId) {
	return sAICallback->Unit_getTeam(skirmishAIId, unitId);
}

int CAIAICallback::GetUnitAllyTeam(int unitId) {
	return sAICallback->Unit_getAllyTeam(skirmishAIId, unitId);
}

float CAIAICallback::GetUnitHealth(int unitId) {
	return sAICallback->Unit_getHealth(skirmishAIId, unitId);
}

float CAIAICallback::GetUnitMaxHealth(int unitId) {
	return sAICallback->Unit_getMaxHealth(skirmishAIId, unitId);
}

float CAIAICallback::GetUnitSpeed(int unitId) {
	return sAICallback->Unit_getSpeed(skirmishAIId, unitId);
}

float CAIAICallback::GetUnitPower(int unitId) {
	return sAICallback->Unit_getPower(skirmishAIId, unitId);
}

float CAIAICallback::GetUnitExperience(int unitId) {
	return sAICallback->Unit_getExperience(skirmishAIId, unitId);
}

float CAIAICallback::GetUnitMaxRange(int unitId) {
	return sAICallback->Unit_getMaxRange(skirmishAIId, unitId);
}

bool CAIAICallback::IsUnitActivated(int unitId) {
	return sAICallback->Unit_isActivated(skirmishAIId, unitId);
}

bool CAIAICallback::UnitBeingBuilt(int unitId) {
	return sAICallback->Unit_isBeingBuilt(skirmishAIId, unitId);
}

const UnitDef* CAIAICallback::GetUnitDef(int unitId) {
	int unitDefId = sAICallback->Unit_getDef(skirmishAIId, unitId);
	return this->GetUnitDefById(unitDefId);
}



float3 CAIAICallback::GetUnitPos(int unitId) {

	float pos_cache[3];
	sAICallback->Unit_getPos(skirmishAIId, unitId, pos_cache);
	return pos_cache;
}

float3 CAIAICallback::GetUnitVel(int unitId) {

	float pos_cache[3];
	sAICallback->Unit_getVel(skirmishAIId, unitId, pos_cache);
	return pos_cache;
}



int CAIAICallback::GetBuildingFacing(int unitId) {
	return sAICallback->Unit_getBuildingFacing(skirmishAIId, unitId);
}

bool CAIAICallback::IsUnitCloaked(int unitId) {
	return sAICallback->Unit_isCloaked(skirmishAIId, unitId);
}

bool CAIAICallback::IsUnitParalyzed(int unitId) {
	return sAICallback->Unit_isParalyzed(skirmishAIId, unitId);
}

bool CAIAICallback::IsUnitNeutral(int unitId) {
	return sAICallback->Unit_isNeutral(skirmishAIId, unitId);
}

bool CAIAICallback::GetUnitResourceInfo(int unitId, UnitResourceInfo* resourceInfo) {

	static int m = getResourceId_Metal(sAICallback, skirmishAIId);
	static int e = getResourceId_Energy(sAICallback, skirmishAIId);
	resourceInfo->energyMake = sAICallback->Unit_getResourceMake(skirmishAIId, unitId, e);
	if (resourceInfo->energyMake < 0) { return false; }
	resourceInfo->energyUse = sAICallback->Unit_getResourceUse(skirmishAIId, unitId, e);
	resourceInfo->metalMake = sAICallback->Unit_getResourceMake(skirmishAIId, unitId, m);
	resourceInfo->metalUse = sAICallback->Unit_getResourceUse(skirmishAIId, unitId, m);
	return true;
}

const UnitDef* CAIAICallback::GetUnitDef(const char* unitName) {
	int unitDefId = sAICallback->getUnitDefByName(skirmishAIId, unitName);
	return this->GetUnitDefById(unitDefId);
}


const UnitDef* CAIAICallback::GetUnitDefById(int unitDefId) {
	//logT("entering: GetUnitDefById sAICallback");
	static int m = getResourceId_Metal(sAICallback, skirmishAIId);
	static int e = getResourceId_Energy(sAICallback, skirmishAIId);

	if (unitDefId < 0) {
		return NULL;
	}

	const bool doRecreate = (unitDefFrames[unitDefId] < 0);

	if (doRecreate) {
//		int currentFrame = this->GetCurrentFrame();
		int currentFrame = 1;

		float pos_cache[3];

		UnitDef* unitDef = new UnitDef();
<<<<<<< HEAD
		unitDef->valid = sAICallback->UnitDef_isValid(skirmishAIId, unitDefId);
		unitDef->name = sAICallback->UnitDef_getName(skirmishAIId, unitDefId);
		unitDef->humanName = sAICallback->UnitDef_getHumanName(skirmishAIId, unitDefId);
		unitDef->filename = sAICallback->UnitDef_getFileName(skirmishAIId, unitDefId);
		//unitDef->id = sAICallback->UnitDef_getId(skirmishAIId, unitDefId);
=======
		unitDef->name = sAICallback->Clb_UnitDef_getName(teamId, unitDefId);

		unitDef->humanName = sAICallback->Clb_UnitDef_getHumanName(teamId, unitDefId);
		unitDef->filename = sAICallback->Clb_UnitDef_getFileName(teamId, unitDefId);
		//unitDef->id = sAICallback->Clb_UnitDef_getId(teamId, unitDefId);
>>>>>>> afc5a359
		unitDef->id = unitDefId;
		unitDef->aihint = sAICallback->UnitDef_getAiHint(skirmishAIId, unitDefId);
		unitDef->cobID = sAICallback->UnitDef_getCobId(skirmishAIId, unitDefId);
		unitDef->techLevel = sAICallback->UnitDef_getTechLevel(skirmishAIId, unitDefId);
		unitDef->gaia = sAICallback->UnitDef_getGaia(skirmishAIId, unitDefId);
		unitDef->metalUpkeep = sAICallback->UnitDef_getUpkeep(skirmishAIId, unitDefId, m);
		unitDef->energyUpkeep = sAICallback->UnitDef_getUpkeep(skirmishAIId, unitDefId, e);
		unitDef->metalMake = sAICallback->UnitDef_getResourceMake(skirmishAIId, unitDefId, m);
		unitDef->makesMetal = sAICallback->UnitDef_getMakesResource(skirmishAIId, unitDefId, m);
		unitDef->energyMake = sAICallback->UnitDef_getResourceMake(skirmishAIId, unitDefId, e);
		unitDef->metalCost = sAICallback->UnitDef_getCost(skirmishAIId, unitDefId, m);
		unitDef->energyCost = sAICallback->UnitDef_getCost(skirmishAIId, unitDefId, e);
		unitDef->buildTime = sAICallback->UnitDef_getBuildTime(skirmishAIId, unitDefId);
		unitDef->extractsMetal = sAICallback->UnitDef_getExtractsResource(skirmishAIId, unitDefId, m);
		unitDef->extractRange = sAICallback->UnitDef_getResourceExtractorRange(skirmishAIId, unitDefId, m);
		unitDef->windGenerator = sAICallback->UnitDef_getWindResourceGenerator(skirmishAIId, unitDefId, e);
		unitDef->tidalGenerator = sAICallback->UnitDef_getTidalResourceGenerator(skirmishAIId, unitDefId, e);
		unitDef->metalStorage = sAICallback->UnitDef_getStorage(skirmishAIId, unitDefId, m);
		unitDef->energyStorage = sAICallback->UnitDef_getStorage(skirmishAIId, unitDefId, e);
		unitDef->autoHeal = sAICallback->UnitDef_getAutoHeal(skirmishAIId, unitDefId);
		unitDef->idleAutoHeal = sAICallback->UnitDef_getIdleAutoHeal(skirmishAIId, unitDefId);
		unitDef->idleTime = sAICallback->UnitDef_getIdleTime(skirmishAIId, unitDefId);
		unitDef->power = sAICallback->UnitDef_getPower(skirmishAIId, unitDefId);
		unitDef->health = sAICallback->UnitDef_getHealth(skirmishAIId, unitDefId);
		unitDef->category = sAICallback->UnitDef_getCategory(skirmishAIId, unitDefId);
		unitDef->speed = sAICallback->UnitDef_getSpeed(skirmishAIId, unitDefId);
		unitDef->turnRate = sAICallback->UnitDef_getTurnRate(skirmishAIId, unitDefId);
		unitDef->turnInPlace = sAICallback->UnitDef_isTurnInPlace(skirmishAIId, unitDefId);
		unitDef->upright = sAICallback->UnitDef_isUpright(skirmishAIId, unitDefId);
		unitDef->collide = sAICallback->UnitDef_isCollide(skirmishAIId, unitDefId);
		unitDef->controlRadius = sAICallback->UnitDef_getControlRadius(skirmishAIId, unitDefId);
		unitDef->losRadius = sAICallback->UnitDef_getLosRadius(skirmishAIId, unitDefId);
		unitDef->airLosRadius = sAICallback->UnitDef_getAirLosRadius(skirmishAIId, unitDefId);
		unitDef->losHeight = sAICallback->UnitDef_getLosHeight(skirmishAIId, unitDefId);
		unitDef->radarRadius = sAICallback->UnitDef_getRadarRadius(skirmishAIId, unitDefId);
		unitDef->sonarRadius = sAICallback->UnitDef_getSonarRadius(skirmishAIId, unitDefId);
		unitDef->jammerRadius = sAICallback->UnitDef_getJammerRadius(skirmishAIId, unitDefId);
		unitDef->sonarJamRadius = sAICallback->UnitDef_getSonarJamRadius(skirmishAIId, unitDefId);
		unitDef->seismicRadius = sAICallback->UnitDef_getSeismicRadius(skirmishAIId, unitDefId);
		unitDef->seismicSignature = sAICallback->UnitDef_getSeismicSignature(skirmishAIId, unitDefId);
		unitDef->stealth = sAICallback->UnitDef_isStealth(skirmishAIId, unitDefId);
		unitDef->sonarStealth = sAICallback->UnitDef_isSonarStealth(skirmishAIId, unitDefId);
		unitDef->buildRange3D = sAICallback->UnitDef_isBuildRange3D(skirmishAIId, unitDefId);
		unitDef->buildDistance = sAICallback->UnitDef_getBuildDistance(skirmishAIId, unitDefId);
		unitDef->buildSpeed = sAICallback->UnitDef_getBuildSpeed(skirmishAIId, unitDefId);
		unitDef->reclaimSpeed = sAICallback->UnitDef_getReclaimSpeed(skirmishAIId, unitDefId);
		unitDef->repairSpeed = sAICallback->UnitDef_getRepairSpeed(skirmishAIId, unitDefId);
		unitDef->maxRepairSpeed = sAICallback->UnitDef_getMaxRepairSpeed(skirmishAIId, unitDefId);
		unitDef->resurrectSpeed = sAICallback->UnitDef_getResurrectSpeed(skirmishAIId, unitDefId);
		unitDef->captureSpeed = sAICallback->UnitDef_getCaptureSpeed(skirmishAIId, unitDefId);
		unitDef->terraformSpeed = sAICallback->UnitDef_getTerraformSpeed(skirmishAIId, unitDefId);
		unitDef->mass = sAICallback->UnitDef_getMass(skirmishAIId, unitDefId);
		unitDef->pushResistant = sAICallback->UnitDef_isPushResistant(skirmishAIId, unitDefId);
		unitDef->strafeToAttack = sAICallback->UnitDef_isStrafeToAttack(skirmishAIId, unitDefId);
		unitDef->minCollisionSpeed = sAICallback->UnitDef_getMinCollisionSpeed(skirmishAIId, unitDefId);
		unitDef->slideTolerance = sAICallback->UnitDef_getSlideTolerance(skirmishAIId, unitDefId);
		unitDef->maxSlope = sAICallback->UnitDef_getMaxSlope(skirmishAIId, unitDefId);
		unitDef->maxHeightDif = sAICallback->UnitDef_getMaxHeightDif(skirmishAIId, unitDefId);
		unitDef->minWaterDepth = sAICallback->UnitDef_getMinWaterDepth(skirmishAIId, unitDefId);
		unitDef->waterline = sAICallback->UnitDef_getWaterline(skirmishAIId, unitDefId);
		unitDef->maxWaterDepth = sAICallback->UnitDef_getMaxWaterDepth(skirmishAIId, unitDefId);
		unitDef->armoredMultiple = sAICallback->UnitDef_getArmoredMultiple(skirmishAIId, unitDefId);
		unitDef->armorType = sAICallback->UnitDef_getArmorType(skirmishAIId, unitDefId);
		unitDef->flankingBonusMode = sAICallback->UnitDef_FlankingBonus_getMode(skirmishAIId, unitDefId);
		sAICallback->UnitDef_FlankingBonus_getDir(skirmishAIId, unitDefId, pos_cache);
		unitDef->flankingBonusDir = pos_cache;
		unitDef->flankingBonusMax = sAICallback->UnitDef_FlankingBonus_getMax(skirmishAIId, unitDefId);
		unitDef->flankingBonusMin = sAICallback->UnitDef_FlankingBonus_getMin(skirmishAIId, unitDefId);
		unitDef->flankingBonusMobilityAdd = sAICallback->UnitDef_FlankingBonus_getMobilityAdd(skirmishAIId, unitDefId);
		unitDef->maxWeaponRange = sAICallback->UnitDef_getMaxWeaponRange(skirmishAIId, unitDefId);
		unitDef->type = sAICallback->UnitDef_getType(skirmishAIId, unitDefId);
		unitDef->tooltip = sAICallback->UnitDef_getTooltip(skirmishAIId, unitDefId);
		unitDef->wreckName = sAICallback->UnitDef_getWreckName(skirmishAIId, unitDefId);
		unitDef->deathExplosion = sAICallback->UnitDef_getDeathExplosion(skirmishAIId, unitDefId);
		unitDef->selfDExplosion = sAICallback->UnitDef_getSelfDExplosion(skirmishAIId, unitDefId);
		unitDef->categoryString = sAICallback->UnitDef_getCategoryString(skirmishAIId, unitDefId);
		unitDef->canSelfD = sAICallback->UnitDef_isAbleToSelfD(skirmishAIId, unitDefId);
		unitDef->selfDCountdown = sAICallback->UnitDef_getSelfDCountdown(skirmishAIId, unitDefId);
		unitDef->canSubmerge = sAICallback->UnitDef_isAbleToSubmerge(skirmishAIId, unitDefId);
		unitDef->canfly = sAICallback->UnitDef_isAbleToFly(skirmishAIId, unitDefId);
		unitDef->canmove = sAICallback->UnitDef_isAbleToMove(skirmishAIId, unitDefId);
		unitDef->canhover = sAICallback->UnitDef_isAbleToHover(skirmishAIId, unitDefId);
		unitDef->floater = sAICallback->UnitDef_isFloater(skirmishAIId, unitDefId);
		unitDef->builder = sAICallback->UnitDef_isBuilder(skirmishAIId, unitDefId);
		unitDef->activateWhenBuilt = sAICallback->UnitDef_isActivateWhenBuilt(skirmishAIId, unitDefId);
		unitDef->onoffable = sAICallback->UnitDef_isOnOffable(skirmishAIId, unitDefId);
		unitDef->fullHealthFactory = sAICallback->UnitDef_isFullHealthFactory(skirmishAIId, unitDefId);
		unitDef->factoryHeadingTakeoff = sAICallback->UnitDef_isFactoryHeadingTakeoff(skirmishAIId, unitDefId);
		unitDef->reclaimable = sAICallback->UnitDef_isReclaimable(skirmishAIId, unitDefId);
		unitDef->capturable = sAICallback->UnitDef_isCapturable(skirmishAIId, unitDefId);
		unitDef->canRestore = sAICallback->UnitDef_isAbleToRestore(skirmishAIId, unitDefId);
		unitDef->canRepair = sAICallback->UnitDef_isAbleToRepair(skirmishAIId, unitDefId);
		unitDef->canSelfRepair = sAICallback->UnitDef_isAbleToSelfRepair(skirmishAIId, unitDefId);
		unitDef->canReclaim = sAICallback->UnitDef_isAbleToReclaim(skirmishAIId, unitDefId);
		unitDef->canAttack = sAICallback->UnitDef_isAbleToAttack(skirmishAIId, unitDefId);
		unitDef->canPatrol = sAICallback->UnitDef_isAbleToPatrol(skirmishAIId, unitDefId);
		unitDef->canFight = sAICallback->UnitDef_isAbleToFight(skirmishAIId, unitDefId);
		unitDef->canGuard = sAICallback->UnitDef_isAbleToGuard(skirmishAIId, unitDefId);
		unitDef->canAssist = sAICallback->UnitDef_isAbleToAssist(skirmishAIId, unitDefId);
		unitDef->canBeAssisted = sAICallback->UnitDef_isAssistable(skirmishAIId, unitDefId);
		unitDef->canRepeat = sAICallback->UnitDef_isAbleToRepeat(skirmishAIId, unitDefId);
		unitDef->canFireControl = sAICallback->UnitDef_isAbleToFireControl(skirmishAIId, unitDefId);
		unitDef->fireState = sAICallback->UnitDef_getFireState(skirmishAIId, unitDefId);
		unitDef->moveState = sAICallback->UnitDef_getMoveState(skirmishAIId, unitDefId);
		unitDef->wingDrag = sAICallback->UnitDef_getWingDrag(skirmishAIId, unitDefId);
		unitDef->wingAngle = sAICallback->UnitDef_getWingAngle(skirmishAIId, unitDefId);
		unitDef->drag = sAICallback->UnitDef_getDrag(skirmishAIId, unitDefId);
		unitDef->frontToSpeed = sAICallback->UnitDef_getFrontToSpeed(skirmishAIId, unitDefId);
		unitDef->speedToFront = sAICallback->UnitDef_getSpeedToFront(skirmishAIId, unitDefId);
		unitDef->myGravity = sAICallback->UnitDef_getMyGravity(skirmishAIId, unitDefId);
		unitDef->maxBank = sAICallback->UnitDef_getMaxBank(skirmishAIId, unitDefId);
		unitDef->maxPitch = sAICallback->UnitDef_getMaxPitch(skirmishAIId, unitDefId);
		unitDef->turnRadius = sAICallback->UnitDef_getTurnRadius(skirmishAIId, unitDefId);
		unitDef->wantedHeight = sAICallback->UnitDef_getWantedHeight(skirmishAIId, unitDefId);
		unitDef->verticalSpeed = sAICallback->UnitDef_getVerticalSpeed(skirmishAIId, unitDefId);
		unitDef->canCrash = sAICallback->UnitDef_isAbleToCrash(skirmishAIId, unitDefId);
		unitDef->hoverAttack = sAICallback->UnitDef_isHoverAttack(skirmishAIId, unitDefId);
		unitDef->airStrafe = sAICallback->UnitDef_isAirStrafe(skirmishAIId, unitDefId);
		unitDef->dlHoverFactor = sAICallback->UnitDef_getDlHoverFactor(skirmishAIId, unitDefId);
		unitDef->maxAcc = sAICallback->UnitDef_getMaxAcceleration(skirmishAIId, unitDefId);
		unitDef->maxDec = sAICallback->UnitDef_getMaxDeceleration(skirmishAIId, unitDefId);
		unitDef->maxAileron = sAICallback->UnitDef_getMaxAileron(skirmishAIId, unitDefId);
		unitDef->maxElevator = sAICallback->UnitDef_getMaxElevator(skirmishAIId, unitDefId);
		unitDef->maxRudder = sAICallback->UnitDef_getMaxRudder(skirmishAIId, unitDefId);
		{
			static const size_t facings = 4;
			const int yardMap_size = sAICallback->UnitDef_getYardMap(skirmishAIId, unitDefId, 0, NULL, 0);
			short tmpYardMaps[facings][yardMap_size];
			int ym;
			for (ym = 0 ; ym < facings; ++ym) {
				sAICallback->UnitDef_getYardMap(skirmishAIId, unitDefId, ym, tmpYardMaps[ym], yardMap_size);
			}

			int i;
			for (ym = 0 ; ym < facings; ++ym) {
				unitDef->yardmaps[ym] = new unsigned char[yardMap_size];
				for (i = 0; i < yardMap_size; ++i) {
					unitDef->yardmaps[ym][i] = (const char) tmpYardMaps[ym][i];
				}
			}
		}
		unitDef->xsize = sAICallback->UnitDef_getXSize(skirmishAIId, unitDefId);
		unitDef->zsize = sAICallback->UnitDef_getZSize(skirmishAIId, unitDefId);
		unitDef->buildangle = sAICallback->UnitDef_getBuildAngle(skirmishAIId, unitDefId);
		unitDef->loadingRadius = sAICallback->UnitDef_getLoadingRadius(skirmishAIId, unitDefId);
		unitDef->unloadSpread = sAICallback->UnitDef_getUnloadSpread(skirmishAIId, unitDefId);
		unitDef->transportCapacity = sAICallback->UnitDef_getTransportCapacity(skirmishAIId, unitDefId);
		unitDef->transportSize = sAICallback->UnitDef_getTransportSize(skirmishAIId, unitDefId);
		unitDef->minTransportSize = sAICallback->UnitDef_getMinTransportSize(skirmishAIId, unitDefId);
		unitDef->isAirBase = sAICallback->UnitDef_isAirBase(skirmishAIId, unitDefId);
		unitDef->transportMass = sAICallback->UnitDef_getTransportMass(skirmishAIId, unitDefId);
		unitDef->minTransportMass = sAICallback->UnitDef_getMinTransportMass(skirmishAIId, unitDefId);
		unitDef->holdSteady = sAICallback->UnitDef_isHoldSteady(skirmishAIId, unitDefId);
		unitDef->releaseHeld = sAICallback->UnitDef_isReleaseHeld(skirmishAIId, unitDefId);
		unitDef->cantBeTransported = sAICallback->UnitDef_isNotTransportable(skirmishAIId, unitDefId);
		unitDef->transportByEnemy = sAICallback->UnitDef_isTransportByEnemy(skirmishAIId, unitDefId);
		unitDef->transportUnloadMethod = sAICallback->UnitDef_getTransportUnloadMethod(skirmishAIId, unitDefId);
		unitDef->fallSpeed = sAICallback->UnitDef_getFallSpeed(skirmishAIId, unitDefId);
		unitDef->unitFallSpeed = sAICallback->UnitDef_getUnitFallSpeed(skirmishAIId, unitDefId);
		unitDef->canCloak = sAICallback->UnitDef_isAbleToCloak(skirmishAIId, unitDefId);
		unitDef->startCloaked = sAICallback->UnitDef_isStartCloaked(skirmishAIId, unitDefId);
		unitDef->cloakCost = sAICallback->UnitDef_getCloakCost(skirmishAIId, unitDefId);
		unitDef->cloakCostMoving = sAICallback->UnitDef_getCloakCostMoving(skirmishAIId, unitDefId);
		unitDef->decloakDistance = sAICallback->UnitDef_getDecloakDistance(skirmishAIId, unitDefId);
		unitDef->decloakSpherical = sAICallback->UnitDef_isDecloakSpherical(skirmishAIId, unitDefId);
		unitDef->decloakOnFire = sAICallback->UnitDef_isDecloakOnFire(skirmishAIId, unitDefId);
		unitDef->canKamikaze = sAICallback->UnitDef_isAbleToKamikaze(skirmishAIId, unitDefId);
		unitDef->kamikazeDist = sAICallback->UnitDef_getKamikazeDist(skirmishAIId, unitDefId);
		unitDef->targfac = sAICallback->UnitDef_isTargetingFacility(skirmishAIId, unitDefId);
		unitDef->canDGun = sAICallback->UnitDef_isAbleToDGun(skirmishAIId, unitDefId);
		unitDef->needGeo = sAICallback->UnitDef_isNeedGeo(skirmishAIId, unitDefId);
		unitDef->isFeature = sAICallback->UnitDef_isFeature(skirmishAIId, unitDefId);
		unitDef->hideDamage = sAICallback->UnitDef_isHideDamage(skirmishAIId, unitDefId);
		unitDef->isCommander = sAICallback->UnitDef_isCommander(skirmishAIId, unitDefId);
		unitDef->showPlayerName = sAICallback->UnitDef_isShowPlayerName(skirmishAIId, unitDefId);
		unitDef->canResurrect = sAICallback->UnitDef_isAbleToResurrect(skirmishAIId, unitDefId);
		unitDef->canCapture = sAICallback->UnitDef_isAbleToCapture(skirmishAIId, unitDefId);
		unitDef->highTrajectoryType = sAICallback->UnitDef_getHighTrajectoryType(skirmishAIId, unitDefId);
		unitDef->noChaseCategory = sAICallback->UnitDef_getNoChaseCategory(skirmishAIId, unitDefId);
		unitDef->leaveTracks = sAICallback->UnitDef_isLeaveTracks(skirmishAIId, unitDefId);
		unitDef->trackWidth = sAICallback->UnitDef_getTrackWidth(skirmishAIId, unitDefId);
		unitDef->trackOffset = sAICallback->UnitDef_getTrackOffset(skirmishAIId, unitDefId);
		unitDef->trackStrength = sAICallback->UnitDef_getTrackStrength(skirmishAIId, unitDefId);
		unitDef->trackStretch = sAICallback->UnitDef_getTrackStretch(skirmishAIId, unitDefId);
		unitDef->trackType = sAICallback->UnitDef_getTrackType(skirmishAIId, unitDefId);
		unitDef->canDropFlare = sAICallback->UnitDef_isAbleToDropFlare(skirmishAIId, unitDefId);
		unitDef->flareReloadTime = sAICallback->UnitDef_getFlareReloadTime(skirmishAIId, unitDefId);
		unitDef->flareEfficiency = sAICallback->UnitDef_getFlareEfficiency(skirmishAIId, unitDefId);
		unitDef->flareDelay = sAICallback->UnitDef_getFlareDelay(skirmishAIId, unitDefId);
		sAICallback->UnitDef_getFlareDropVector(skirmishAIId, unitDefId, pos_cache);
		unitDef->flareDropVector = pos_cache;
		unitDef->flareTime = sAICallback->UnitDef_getFlareTime(skirmishAIId, unitDefId);
		unitDef->flareSalvoSize = sAICallback->UnitDef_getFlareSalvoSize(skirmishAIId, unitDefId);
		unitDef->flareSalvoDelay = sAICallback->UnitDef_getFlareSalvoDelay(skirmishAIId, unitDefId);
		//unitDef->smoothAnim = sAICallback->UnitDef_isSmoothAnim(skirmishAIId, unitDefId);
		unitDef->smoothAnim = false;
		unitDef->canLoopbackAttack = sAICallback->UnitDef_isAbleToLoopbackAttack(skirmishAIId, unitDefId);
		unitDef->levelGround = sAICallback->UnitDef_isLevelGround(skirmishAIId, unitDefId);
		unitDef->useBuildingGroundDecal = sAICallback->UnitDef_isUseBuildingGroundDecal(skirmishAIId, unitDefId);
		unitDef->buildingDecalType = sAICallback->UnitDef_getBuildingDecalType(skirmishAIId, unitDefId);
		unitDef->buildingDecalSizeX = sAICallback->UnitDef_getBuildingDecalSizeX(skirmishAIId, unitDefId);
		unitDef->buildingDecalSizeY = sAICallback->UnitDef_getBuildingDecalSizeY(skirmishAIId, unitDefId);
		unitDef->buildingDecalDecaySpeed = sAICallback->UnitDef_getBuildingDecalDecaySpeed(skirmishAIId, unitDefId);
		unitDef->isFirePlatform = sAICallback->UnitDef_isFirePlatform(skirmishAIId, unitDefId);
		unitDef->maxFuel = sAICallback->UnitDef_getMaxFuel(skirmishAIId, unitDefId);
		unitDef->refuelTime = sAICallback->UnitDef_getRefuelTime(skirmishAIId, unitDefId);
		unitDef->minAirBasePower = sAICallback->UnitDef_getMinAirBasePower(skirmishAIId, unitDefId);
		unitDef->maxThisUnit = sAICallback->UnitDef_getMaxThisUnit(skirmishAIId, unitDefId);
		//unitDef->decoyDef = sAICallback->UnitDef_getDecoyDefId(skirmishAIId, unitDefId);
		unitDef->shieldWeaponDef = this->GetWeaponDefById(sAICallback->UnitDef_getShieldDef(skirmishAIId, unitDefId));
		unitDef->stockpileWeaponDef = this->GetWeaponDefById(sAICallback->UnitDef_getStockpileDef(skirmishAIId, unitDefId));

		{
<<<<<<< HEAD
			int numBo = sAICallback->UnitDef_getBuildOptions(skirmishAIId, unitDefId, NULL, 0);
			int* bo = new int[numBo];
			numBo = sAICallback->UnitDef_getBuildOptions(skirmishAIId, unitDefId, bo, numBo);
			for (int b=0; b < numBo; b++) {
				unitDef->buildOptions[b] = sAICallback->UnitDef_getName(skirmishAIId, bo[b]);
=======
			int numBuildOpts = sAICallback->Clb_UnitDef_0ARRAY1SIZE1UnitDef0getBuildOptions(teamId, unitDefId);
			int* buildOpts = new int[numBuildOpts];

			numBuildOpts = sAICallback->Clb_UnitDef_0ARRAY1VALS1UnitDef0getBuildOptions(teamId, unitDefId, buildOpts, numBuildOpts);

			for (int b = 0; b < numBuildOpts; b++) {
				unitDef->buildOptions[b] = sAICallback->Clb_UnitDef_getName(teamId, buildOpts[b]);
>>>>>>> afc5a359
			}

			delete[] buildOpts;
		}
		{
			const int size = sAICallback->UnitDef_getCustomParams(skirmishAIId, unitDefId, NULL, NULL);
			const char** cKeys = (const char**) calloc(size, sizeof(char*));
			const char** cValues = (const char**) calloc(size, sizeof(char*));
			sAICallback->UnitDef_getCustomParams(skirmishAIId, unitDefId, cKeys, cValues);
			int i;
			for (i = 0; i < size; ++i) {
				unitDef->customParams[cKeys[i]] = cValues[i];
			}
			free(cKeys);
			free(cValues);
		}

		if (sAICallback->UnitDef_isMoveDataAvailable(skirmishAIId, unitDefId)) {
			unitDef->movedata = new MoveData(NULL);
			unitDef->movedata->maxAcceleration = sAICallback->UnitDef_MoveData_getMaxAcceleration(skirmishAIId, unitDefId);
			unitDef->movedata->maxBreaking = sAICallback->UnitDef_MoveData_getMaxBreaking(skirmishAIId, unitDefId);
			unitDef->movedata->maxSpeed = sAICallback->UnitDef_MoveData_getMaxSpeed(skirmishAIId, unitDefId);
			unitDef->movedata->maxTurnRate = sAICallback->UnitDef_MoveData_getMaxTurnRate(skirmishAIId, unitDefId);

			unitDef->movedata->size = sAICallback->UnitDef_MoveData_getSize(skirmishAIId, unitDefId);
			unitDef->movedata->depth = sAICallback->UnitDef_MoveData_getDepth(skirmishAIId, unitDefId);
			unitDef->movedata->maxSlope = sAICallback->UnitDef_MoveData_getMaxSlope(skirmishAIId, unitDefId);
			unitDef->movedata->slopeMod = sAICallback->UnitDef_MoveData_getSlopeMod(skirmishAIId, unitDefId);
			unitDef->movedata->depthMod = sAICallback->UnitDef_MoveData_getDepthMod(skirmishAIId, unitDefId);
			unitDef->movedata->pathType = sAICallback->UnitDef_MoveData_getPathType(skirmishAIId, unitDefId);
			unitDef->movedata->moveMath = 0;
			unitDef->movedata->crushStrength = sAICallback->UnitDef_MoveData_getCrushStrength(skirmishAIId, unitDefId);
			unitDef->movedata->moveType = (enum MoveData::MoveType) sAICallback->UnitDef_MoveData_getMoveType(skirmishAIId, unitDefId);
			unitDef->movedata->moveFamily = (enum MoveData::MoveFamily) sAICallback->UnitDef_MoveData_getMoveFamily(skirmishAIId, unitDefId);
			unitDef->movedata->terrainClass = (enum MoveData::TerrainClass) sAICallback->UnitDef_MoveData_getTerrainClass(skirmishAIId, unitDefId);

			unitDef->movedata->followGround = sAICallback->UnitDef_MoveData_getFollowGround(skirmishAIId, unitDefId);
			unitDef->movedata->subMarine = sAICallback->UnitDef_MoveData_isSubMarine(skirmishAIId, unitDefId);
			unitDef->movedata->name = std::string(sAICallback->UnitDef_MoveData_getName(skirmishAIId, unitDefId));
		} else {
			unitDef->movedata = NULL;
		}

		const int numWeapons = sAICallback->UnitDef_getWeaponMounts(skirmishAIId, unitDefId);
		for (int w = 0; w < numWeapons; ++w) {
			unitDef->weapons.push_back(UnitDef::UnitDefWeapon());
			unitDef->weapons[w].name = sAICallback->UnitDef_WeaponMount_getName(skirmishAIId, unitDefId, w);
			int weaponDefId = sAICallback->UnitDef_WeaponMount_getWeaponDef(skirmishAIId, unitDefId, w);
			unitDef->weapons[w].def = this->GetWeaponDefById(weaponDefId);
			unitDef->weapons[w].slavedTo = sAICallback->UnitDef_WeaponMount_getSlavedTo(skirmishAIId, unitDefId, w);
			sAICallback->UnitDef_WeaponMount_getMainDir(skirmishAIId, unitDefId, w, pos_cache);
			unitDef->weapons[w].mainDir = pos_cache;
			unitDef->weapons[w].maxAngleDif = sAICallback->UnitDef_WeaponMount_getMaxAngleDif(skirmishAIId, unitDefId, w);
			unitDef->weapons[w].fuelUsage = sAICallback->UnitDef_WeaponMount_getFuelUsage(skirmishAIId, unitDefId, w);
			unitDef->weapons[w].badTargetCat = sAICallback->UnitDef_WeaponMount_getBadTargetCategory(skirmishAIId, unitDefId, w);
			unitDef->weapons[w].onlyTargetCat = sAICallback->UnitDef_WeaponMount_getOnlyTargetCategory(skirmishAIId, unitDefId, w);
		}

		if (unitDefs[unitDefId] != NULL) {
			delete unitDefs[unitDefId];
		}
		unitDefs[unitDefId] = unitDef;
		unitDefFrames[unitDefId] = currentFrame;
	}

	return unitDefs[unitDefId];
}

int CAIAICallback::GetEnemyUnits(int* unitIds, int unitIds_max) {
	return sAICallback->getEnemyUnits(skirmishAIId, unitIds, unitIds_max);
}

int CAIAICallback::GetEnemyUnits(int* unitIds, const float3& pos, float radius, int unitIds_max) {

	float pos_param[3];
	pos.copyInto(pos_param);

	return sAICallback->getEnemyUnitsIn(skirmishAIId, pos_param, radius, unitIds, unitIds_max);
}

int CAIAICallback::GetEnemyUnitsInRadarAndLos(int* unitIds, int unitIds_max) {
	return sAICallback->getEnemyUnitsInRadarAndLos(skirmishAIId, unitIds, unitIds_max);
}

int CAIAICallback::GetFriendlyUnits(int* unitIds, int unitIds_max) {
	return sAICallback->getFriendlyUnits(skirmishAIId, unitIds, unitIds_max);
}

int CAIAICallback::GetFriendlyUnits(int* unitIds, const float3& pos, float radius, int unitIds_max) {

	float pos_param[3];
	pos.copyInto(pos_param);

	return sAICallback->getFriendlyUnitsIn(skirmishAIId, pos_param, radius, unitIds, unitIds_max);
}

int CAIAICallback::GetNeutralUnits(int* unitIds, int unitIds_max) {
	return sAICallback->getNeutralUnits(skirmishAIId, unitIds, unitIds_max);
}

int CAIAICallback::GetNeutralUnits(int* unitIds, const float3& pos, float radius, int unitIds_max) {

	float pos_param[3];
	pos.copyInto(pos_param);

	return sAICallback->getNeutralUnitsIn(skirmishAIId, pos_param, radius, unitIds, unitIds_max);
}

int CAIAICallback::GetMapWidth() {
	return sAICallback->Map_getWidth(skirmishAIId);
}

int CAIAICallback::GetMapHeight() {
	return sAICallback->Map_getHeight(skirmishAIId);
}

const float* CAIAICallback::GetHeightMap() {

	static float* heightMap = NULL;

	if (heightMap == NULL) {
		const int size = sAICallback->Map_getHeightMap(skirmishAIId, NULL, 0);
		heightMap = new float[size]; // NOTE: memory leak, but will be used till end of the game anyway
		sAICallback->Map_getHeightMap(skirmishAIId, heightMap, size);
	}

	return heightMap;
}

const float* CAIAICallback::GetCornersHeightMap() {

	static float* cornersHeightMap = NULL;

	if (cornersHeightMap == NULL) {
		const int size = sAICallback->Map_getCornersHeightMap(skirmishAIId, NULL, 0);
		cornersHeightMap = new float[size]; // NOTE: memory leak, but will be used till end of the game anyway
		sAICallback->Map_getCornersHeightMap(skirmishAIId, cornersHeightMap, size);
	}

	return cornersHeightMap;
}

float CAIAICallback::GetMinHeight() {
	return sAICallback->Map_getMinHeight(skirmishAIId);
}

float CAIAICallback::GetMaxHeight() {
	return sAICallback->Map_getMaxHeight(skirmishAIId);
}

const float* CAIAICallback::GetSlopeMap() {

	static float* slopeMap = NULL;

	if (slopeMap == NULL) {
		const int size = sAICallback->Map_getSlopeMap(skirmishAIId, NULL, 0);
		slopeMap = new float[size]; // NOTE: memory leak, but will be used till end of the game anyway
		sAICallback->Map_getSlopeMap(skirmishAIId, slopeMap, size);
	}

	return slopeMap;
}

const unsigned short* CAIAICallback::GetLosMap() {

	static unsigned short* losMap = NULL;

	if (losMap == NULL) {
		const int size = sAICallback->Map_getLosMap(skirmishAIId, NULL, 0);
		int tmpLosMap[size];
		sAICallback->Map_getLosMap(skirmishAIId, tmpLosMap, size);
		losMap = new unsigned short[size]; // NOTE: memory leak, but will be used till end of the game anyway
		copyIntToUShortArray(tmpLosMap, losMap, size);
	}

	return losMap;
}

int CAIAICallback::GetLosMapResolution() {

	int fullSize = GetMapWidth() * GetMapHeight();
	int losSize = sAICallback->Map_getLosMap(skirmishAIId, NULL, 0);

	return fullSize / losSize;
}

const unsigned short* CAIAICallback::GetRadarMap() {

	static unsigned short* radarMap = NULL;

	if (radarMap == NULL) {
		const int size = sAICallback->Map_getRadarMap(skirmishAIId, NULL, 0);
		int tmpRadarMap[size];
		sAICallback->Map_getRadarMap(skirmishAIId, tmpRadarMap, size);
		radarMap = new unsigned short[size]; // NOTE: memory leak, but will be used till end of the game anyway
		copyIntToUShortArray(tmpRadarMap, radarMap, size);
	}

	return radarMap;
}

const unsigned short* CAIAICallback::GetJammerMap() {

	static unsigned short* jammerMap = NULL;

	if (jammerMap == NULL) {
		const int size = sAICallback->Map_getJammerMap(skirmishAIId, NULL, 0);
		int tmpJammerMap[size];
		sAICallback->Map_getJammerMap(skirmishAIId, tmpJammerMap, size);
		jammerMap = new unsigned short[size]; // NOTE: memory leak, but will be used till end of the game anyway
		copyIntToUShortArray(tmpJammerMap, jammerMap, size);
	}

	return jammerMap;
}

const unsigned char* CAIAICallback::GetMetalMap() {

	static unsigned char* metalMap = NULL;
	static const int m = getResourceId_Metal(sAICallback, skirmishAIId);

	if (metalMap == NULL) {
		const int size = sAICallback->Map_getResourceMapRaw(skirmishAIId, m, NULL, 0);
		short tmpMetalMap[size];
		sAICallback->Map_getResourceMapRaw(skirmishAIId, m, tmpMetalMap, size);
		metalMap = new unsigned char[size]; // NOTE: memory leak, but will be used till end of the game anyway
		copyShortToUCharArray(tmpMetalMap, metalMap, size);
	}

	return metalMap;
}

int CAIAICallback::GetMapHash() {
	return sAICallback->Map_getHash(skirmishAIId);
}

const char* CAIAICallback::GetMapName() {
	return sAICallback->Map_getName(skirmishAIId);
}

const char* CAIAICallback::GetMapHumanName() {
	return sAICallback->Map_getHumanName(skirmishAIId);
}

int CAIAICallback::GetModHash() {
	return sAICallback->Mod_getHash(skirmishAIId);
}

const char* CAIAICallback::GetModName() {
	return sAICallback->Mod_getFileName(skirmishAIId);
}

const char* CAIAICallback::GetModHumanName() {
	return sAICallback->Mod_getHumanName(skirmishAIId);
}

const char* CAIAICallback::GetModShortName() {
	return sAICallback->Mod_getShortName(skirmishAIId);
}

const char* CAIAICallback::GetModVersion() {
	return sAICallback->Mod_getVersion(skirmishAIId);
}

float CAIAICallback::GetElevation(float x, float z) {
	return sAICallback->Map_getElevationAt(skirmishAIId, x, z);
}


float CAIAICallback::GetMaxMetal() const {
	static const int m = getResourceId_Metal(sAICallback, skirmishAIId);
	return sAICallback->Map_getMaxResource(skirmishAIId, m);
}
float CAIAICallback::GetExtractorRadius() const {
	static const int m = getResourceId_Metal(sAICallback, skirmishAIId);
	return sAICallback->Map_getExtractorRadius(skirmishAIId, m);
}

float CAIAICallback::GetMinWind() const { return sAICallback->Map_getMinWind(skirmishAIId); }
float CAIAICallback::GetMaxWind() const { return sAICallback->Map_getMaxWind(skirmishAIId); }
float CAIAICallback::GetCurWind() const { return sAICallback->Map_getCurWind(skirmishAIId); }

float CAIAICallback::GetTidalStrength() const  { return sAICallback->Map_getTidalStrength(skirmishAIId); }
float CAIAICallback::GetGravity() const { return sAICallback->Map_getGravity(skirmishAIId); }


bool CAIAICallback::CanBuildAt(const UnitDef* unitDef, float3 pos, int facing) {

	float pos_param[3];
	pos.copyInto(pos_param);

	return sAICallback->Map_isPossibleToBuildAt(skirmishAIId, unitDef->id, pos_param, facing);
}

float3 CAIAICallback::ClosestBuildSite(const UnitDef* unitDef, float3 pos, float searchRadius, int minDist, int facing) {

	float pos_param[3];
	pos.copyInto(pos_param);

	float pos_cache[3];
	sAICallback->Map_findClosestBuildSite(skirmishAIId, unitDef->id, pos_param, searchRadius, minDist, facing, pos_cache);
	return pos_cache;
}

/*
bool CAIAICallback::GetProperty(int id, int property, void* dst) {
//	return sAICallback->getProperty(skirmishAIId, id, property, dst);
	return false;
}
*/
bool CAIAICallback::GetProperty(int unitId, int propertyId, void *data)
{
	switch (propertyId) {
		case AIVAL_UNITDEF: {
			return false;
		}
		case AIVAL_CURRENT_FUEL: {
			(*(float*)data) = sAICallback->Unit_getCurrentFuel(skirmishAIId, unitId);
			return (*(float*)data) != -1.0f;
		}
		case AIVAL_STOCKPILED: {
			(*(int*)data) = sAICallback->Unit_getStockpile(skirmishAIId, unitId);
			return (*(int*)data) != -1;
		}
		case AIVAL_STOCKPILE_QUED: {
			(*(int*)data) = sAICallback->Unit_getStockpileQueued(skirmishAIId, unitId);
			return (*(int*)data) != -1;
		}
		case AIVAL_UNIT_MAXSPEED: {
			(*(float*) data) = sAICallback->Unit_getMaxSpeed(skirmishAIId, unitId);
			return (*(float*)data) != -1.0f;
		}
		default:
			return false;
	}
	return false;
}

/*
bool CAIAICallback::GetValue(int valueId, void* dst) {
//	return sAICallback->getValue(skirmishAIId, valueId, dst);
	return false;
}
*/
bool CAIAICallback::GetValue(int valueId, void *data)
{
	switch (valueId) {
		case AIVAL_NUMDAMAGETYPES:{
			*((int*)data) = sAICallback->WeaponDef_getNumDamageTypes(skirmishAIId);
			return true;
		}case AIVAL_EXCEPTION_HANDLING:{
			*(bool*)data = sAICallback->Game_isExceptionHandlingEnabled(skirmishAIId);
			return true;
		}case AIVAL_MAP_CHECKSUM:{
			*(unsigned int*)data = sAICallback->Map_getChecksum(skirmishAIId);
			return true;
		}case AIVAL_DEBUG_MODE:{
			*(bool*)data = sAICallback->Game_isDebugModeEnabled(skirmishAIId);
			return true;
		}case AIVAL_GAME_MODE:{
			*(int*)data = sAICallback->Game_getMode(skirmishAIId);
			return true;
		}case AIVAL_GAME_PAUSED:{
			*(bool*)data = sAICallback->Game_isPaused(skirmishAIId);
			return true;
		}case AIVAL_GAME_SPEED_FACTOR:{
			*(float*)data = sAICallback->Game_getSpeedFactor(skirmishAIId);
			return true;
		}case AIVAL_GUI_VIEW_RANGE:{
			*(float*)data = sAICallback->Gui_getViewRange(skirmishAIId);
			return true;
		}case AIVAL_GUI_SCREENX:{
			*(float*)data = sAICallback->Gui_getScreenX(skirmishAIId);
			return true;
		}case AIVAL_GUI_SCREENY:{
			*(float*)data = sAICallback->Gui_getScreenY(skirmishAIId);
			return true;
		}case AIVAL_GUI_CAMERA_DIR:{
			float pos_cache[3];
			sAICallback->Gui_Camera_getDirection(skirmishAIId, pos_cache);
			*(float3*)data = pos_cache;
			return true;
		}case AIVAL_GUI_CAMERA_POS:{
			float pos_cache[3];
			sAICallback->Gui_Camera_getPosition(skirmishAIId, pos_cache);
			*(float3*)data = pos_cache;
			return true;
		}case AIVAL_LOCATE_FILE_R:{
			//sAICallback->File_locateForReading(skirmishAIId, (char*) data);
			static const size_t absPath_sizeMax = 2048;
			char absPath[absPath_sizeMax];
			bool located = sAICallback->DataDirs_locatePath(skirmishAIId, absPath, absPath_sizeMax, (const char*) data, false, false, false, false);
			STRCPYS((char*)data, absPath_sizeMax, absPath);
			return located;
		}case AIVAL_LOCATE_FILE_W:{
			//sAICallback->File_locateForWriting(skirmishAIId, (char*) data);
			static const size_t absPath_sizeMax = 2048;
			char absPath[absPath_sizeMax];
			bool located = sAICallback->DataDirs_locatePath(skirmishAIId, absPath, absPath_sizeMax, (const char*) data, true, true, false, false);
			STRCPYS((char*)data, absPath_sizeMax, absPath);
			return located;
		}
		case AIVAL_UNIT_LIMIT: {
			*(int*) data = sAICallback->Unit_getLimit(skirmishAIId);
			return true;
		}
		case AIVAL_SCRIPT: {
			*(const char**) data = sAICallback->Game_getSetupScript(skirmishAIId);
			return true;
		}
		default:
			return false;
	}
}

int CAIAICallback::GetFileSize(const char* name) {
	return sAICallback->File_getSize(skirmishAIId, name);
}

int CAIAICallback::GetSelectedUnits(int* unitIds, int unitIds_max) {
	return sAICallback->getSelectedUnits(skirmishAIId, unitIds, unitIds_max);
}

float3 CAIAICallback::GetMousePos() {

	float pos_cache[3];
	sAICallback->Map_getMousePos(skirmishAIId, pos_cache);
	return pos_cache;
}

int CAIAICallback::GetMapPoints(PointMarker* pm, int pm_sizeMax, bool includeAllies) {

	const int numPoints = sAICallback->Map_getPoints(skirmishAIId, includeAllies);
	float pos_cache[3];
	short color_cache[3];
	for (int p=0; p < numPoints; ++p) {
		sAICallback->Map_Point_getPosition(skirmishAIId, p, pos_cache);
		pm[p].pos = pos_cache; // float[3] -> float3
		sAICallback->Map_Point_getColor(skirmishAIId, p, color_cache);
		unsigned char* color = (unsigned char*) calloc(3, sizeof(unsigned char));
		color[0] = (unsigned char) color_cache[0];
		color[1] = (unsigned char) color_cache[1];
		color[2] = (unsigned char) color_cache[2];
		pm[p].color = color;
		pm[p].label = sAICallback->Map_Point_getLabel(skirmishAIId, p);
	}

	return numPoints;
}

int CAIAICallback::GetMapLines(LineMarker* lm, int lm_sizeMax, bool includeAllies) {

	const int numLines = sAICallback->Map_getLines(skirmishAIId, includeAllies);
	float pos_cache[3];
	short color_cache[3];
	for (int l=0; l < numLines; ++l) {
		sAICallback->Map_Line_getFirstPosition(skirmishAIId, l, pos_cache);
		lm[l].pos = pos_cache; // float[3] -> float3
		sAICallback->Map_Line_getSecondPosition(skirmishAIId, l, pos_cache);
		lm[l].pos2 = pos_cache; // float[3] -> float3
		sAICallback->Map_Line_getColor(skirmishAIId, l, color_cache);
		unsigned char* color = (unsigned char*) calloc(3, sizeof(unsigned char));
		color[0] = (unsigned char) color_cache[0];
		color[1] = (unsigned char) color_cache[1];
		color[2] = (unsigned char) color_cache[2];
		lm[l].color = color;
	}

	return numLines;
}

float CAIAICallback::GetMetal() {
	int m = getResourceId_Metal(sAICallback, skirmishAIId);
	return sAICallback->Economy_getCurrent(skirmishAIId, m);
}

float CAIAICallback::GetMetalIncome() {
	int m = getResourceId_Metal(sAICallback, skirmishAIId);
	return sAICallback->Economy_getIncome(skirmishAIId, m);
}

float CAIAICallback::GetMetalUsage() {
	int m = getResourceId_Metal(sAICallback, skirmishAIId);
	return sAICallback->Economy_getUsage(skirmishAIId, m);
}

float CAIAICallback::GetMetalStorage() {
	int m = getResourceId_Metal(sAICallback, skirmishAIId);
	return sAICallback->Economy_getStorage(skirmishAIId, m);
}

float CAIAICallback::GetEnergy() {
	int e = getResourceId_Energy(sAICallback, skirmishAIId);
	return sAICallback->Economy_getCurrent(skirmishAIId, e);
}

float CAIAICallback::GetEnergyIncome() {
	int e = getResourceId_Energy(sAICallback, skirmishAIId);
	return sAICallback->Economy_getIncome(skirmishAIId, e);
}

float CAIAICallback::GetEnergyUsage() {
	int e = getResourceId_Energy(sAICallback, skirmishAIId);
	return sAICallback->Economy_getUsage(skirmishAIId, e);
}

float CAIAICallback::GetEnergyStorage() {
	int e = getResourceId_Energy(sAICallback, skirmishAIId);
	return sAICallback->Economy_getStorage(skirmishAIId, e);
}

int CAIAICallback::GetFeatures(int* featureIds, int featureIds_max) {
	return sAICallback->getFeatures(skirmishAIId, featureIds, featureIds_max);
}

int CAIAICallback::GetFeatures(int *featureIds, int featureIds_max, const float3& pos, float radius) {

	float aiPos[3];
	pos.copyInto(aiPos);
	return sAICallback->getFeaturesIn(skirmishAIId, aiPos, radius, featureIds, featureIds_max);
}

const FeatureDef* CAIAICallback::GetFeatureDef(int featureId) {
	int featureDefId = sAICallback->Feature_getDef(skirmishAIId, featureId);
	return this->GetFeatureDefById(featureDefId);
}

const FeatureDef* CAIAICallback::GetFeatureDefById(int featureDefId) {

	static int m = getResourceId_Metal(sAICallback, skirmishAIId);
	static int e = getResourceId_Energy(sAICallback, skirmishAIId);

	if (featureDefId < 0) {
		return NULL;
	}

	bool doRecreate = featureDefFrames[featureDefId] < 0;
	if (doRecreate) {
//		int currentFrame = this->GetCurrentFrame();
		int currentFrame = 1;
		float pos_cache[3];
	FeatureDef* featureDef = new FeatureDef();
featureDef->myName = sAICallback->FeatureDef_getName(skirmishAIId, featureDefId);
featureDef->description = sAICallback->FeatureDef_getDescription(skirmishAIId, featureDefId);
featureDef->filename = sAICallback->FeatureDef_getFileName(skirmishAIId, featureDefId);
//featureDef->id = sAICallback->FeatureDef_getId(skirmishAIId, featureDefId);
featureDef->id = featureDefId;
featureDef->metal = sAICallback->FeatureDef_getContainedResource(skirmishAIId, featureDefId, m);
featureDef->energy = sAICallback->FeatureDef_getContainedResource(skirmishAIId, featureDefId, e);
featureDef->maxHealth = sAICallback->FeatureDef_getMaxHealth(skirmishAIId, featureDefId);
featureDef->reclaimTime = sAICallback->FeatureDef_getReclaimTime(skirmishAIId, featureDefId);
featureDef->mass = sAICallback->FeatureDef_getMass(skirmishAIId, featureDefId);
featureDef->upright = sAICallback->FeatureDef_isUpright(skirmishAIId, featureDefId);
featureDef->drawType = sAICallback->FeatureDef_getDrawType(skirmishAIId, featureDefId);
featureDef->modelname = sAICallback->FeatureDef_getModelName(skirmishAIId, featureDefId);
featureDef->resurrectable = sAICallback->FeatureDef_getResurrectable(skirmishAIId, featureDefId);
featureDef->smokeTime = sAICallback->FeatureDef_getSmokeTime(skirmishAIId, featureDefId);
featureDef->destructable = sAICallback->FeatureDef_isDestructable(skirmishAIId, featureDefId);
featureDef->reclaimable = sAICallback->FeatureDef_isReclaimable(skirmishAIId, featureDefId);
featureDef->blocking = sAICallback->FeatureDef_isBlocking(skirmishAIId, featureDefId);
featureDef->burnable = sAICallback->FeatureDef_isBurnable(skirmishAIId, featureDefId);
featureDef->floating = sAICallback->FeatureDef_isFloating(skirmishAIId, featureDefId);
featureDef->noSelect = sAICallback->FeatureDef_isNoSelect(skirmishAIId, featureDefId);
featureDef->geoThermal = sAICallback->FeatureDef_isGeoThermal(skirmishAIId, featureDefId);
featureDef->deathFeature = sAICallback->FeatureDef_getDeathFeature(skirmishAIId, featureDefId);
featureDef->xsize = sAICallback->FeatureDef_getXSize(skirmishAIId, featureDefId);
featureDef->zsize = sAICallback->FeatureDef_getZSize(skirmishAIId, featureDefId);
{
	const int size = sAICallback->FeatureDef_getCustomParams(skirmishAIId, featureDefId, NULL, NULL);
	featureDef->customParams = std::map<std::string,std::string>();
	const char** cKeys = (const char**) calloc(size, sizeof(char*));
	const char** cValues = (const char**) calloc(size, sizeof(char*));
	sAICallback->FeatureDef_getCustomParams(skirmishAIId, featureDefId, cKeys, cValues);
	int i;
	for (i=0; i < size; ++i) {
		featureDef->customParams[cKeys[i]] = cValues[i];
	}
	free(cKeys);
	free(cValues);
}
	if (featureDefs[featureDefId] != NULL) {
		delete featureDefs[featureDefId];
	}
		featureDefs[featureDefId] = featureDef;
		featureDefFrames[featureDefId] = currentFrame;
	}

	return featureDefs[featureDefId];
}

float CAIAICallback::GetFeatureHealth(int featureId) {
	return sAICallback->Feature_getHealth(skirmishAIId, featureId);
}

float CAIAICallback::GetFeatureReclaimLeft(int featureId) {
	return sAICallback->Feature_getReclaimLeft(skirmishAIId, featureId);
}

float3 CAIAICallback::GetFeaturePos(int featureId) {
	
	float pos_cache[3];
	sAICallback->Feature_getPosition(skirmishAIId, featureId, pos_cache);
	return pos_cache;
}

int CAIAICallback::GetNumUnitDefs() {
	return sAICallback->getUnitDefs(skirmishAIId, NULL, NULL);
}

void CAIAICallback::GetUnitDefList(const UnitDef** list) {
<<<<<<< HEAD

	int size = sAICallback->getUnitDefs(skirmishAIId, NULL, NULL);
	int* unitDefIds = new int[size];
	size = sAICallback->getUnitDefs(skirmishAIId, unitDefIds, size);
	for (int i=0; i < size; ++i) {
=======
	int size = sAICallback->Clb_0MULTI1SIZE0UnitDef(teamId);
	int* unitDefIds = new int[size];

	// get actual number of IDs
	size = sAICallback->Clb_0MULTI1VALS0UnitDef(teamId, unitDefIds, size);

	for (int i = 0; i < size; ++i) {
>>>>>>> afc5a359
		list[i] = this->GetUnitDefById(unitDefIds[i]);
	}
}

float CAIAICallback::GetUnitDefHeight(int def) {
	return sAICallback->UnitDef_getHeight(skirmishAIId, def);
}

float CAIAICallback::GetUnitDefRadius(int def) {
	return sAICallback->UnitDef_getRadius(skirmishAIId, def);
}

const WeaponDef* CAIAICallback::GetWeapon(const char* weaponName) {
	int weaponDefId = sAICallback->getWeaponDefByName(skirmishAIId, weaponName);
	return this->GetWeaponDefById(weaponDefId);
}

const WeaponDef* CAIAICallback::GetWeaponDefById(int weaponDefId) {

	static int m = getResourceId_Metal(sAICallback, skirmishAIId);
	static int e = getResourceId_Energy(sAICallback, skirmishAIId);

//	logT("entering: GetWeaponDefById sAICallback");
	if (weaponDefId < 0) {
		return NULL;
	}

	bool doRecreate = weaponDefFrames[weaponDefId] < 0;
	if (doRecreate) {
//		int currentFrame = this->GetCurrentFrame();
		int currentFrame = 1;
//weaponDef->damages = sAICallback->WeaponDef_getDamages(skirmishAIId, weaponDefId);
//{
int numTypes = sAICallback->WeaponDef_Damage_getTypes(skirmishAIId, weaponDefId, NULL, 0);
//	logT("GetWeaponDefById 1");
//float* typeDamages = new float[numTypes];
float* typeDamages = (float*) calloc(numTypes, sizeof(float));
numTypes = sAICallback->WeaponDef_Damage_getTypes(skirmishAIId, weaponDefId, typeDamages, numTypes);
//	logT("GetWeaponDefById 2");
//for(int i=0; i < numTypes; ++i) {
//	typeDamages[i] = sAICallback->WeaponDef_Damages_getType(skirmishAIId, weaponDefId, i);
//}
DamageArray da(numTypes, typeDamages);
// DamageArray is copying the array internaly, so it does no harm freeing it here
free(typeDamages);
//	logT("GetWeaponDefById 3");
//AIDamageArray tmpDa(numTypes, typeDamages);
//AIDamageArray tmpDa;
//weaponDef->damages = *(reinterpret_cast<DamageArray*>(&tmpDa));
//tmpDa.numTypes = numTypes;
//tmpDa.damages = typeDamages;
//delete tmpDa;
//da.SetTypes(numTypes, typeDamages);
//delete [] typeDamages;
da.paralyzeDamageTime = sAICallback->WeaponDef_Damage_getParalyzeDamageTime(skirmishAIId, weaponDefId);
da.impulseFactor = sAICallback->WeaponDef_Damage_getImpulseFactor(skirmishAIId, weaponDefId);
da.impulseBoost = sAICallback->WeaponDef_Damage_getImpulseBoost(skirmishAIId, weaponDefId);
da.craterMult = sAICallback->WeaponDef_Damage_getCraterMult(skirmishAIId, weaponDefId);
da.craterBoost = sAICallback->WeaponDef_Damage_getCraterBoost(skirmishAIId, weaponDefId);
//	logT("GetWeaponDefById 4");
//}

	short color_cache[3];
	WeaponDef* weaponDef = new WeaponDef(da);
//	WeaponDef* weaponDef = new WeaponDef();
//	logT("GetWeaponDefById 5");
//	logI("GetWeaponDefById 5 defId: %d", weaponDefId);
weaponDef->name = sAICallback->WeaponDef_getName(skirmishAIId, weaponDefId);
weaponDef->type = sAICallback->WeaponDef_getType(skirmishAIId, weaponDefId);
weaponDef->description = sAICallback->WeaponDef_getDescription(skirmishAIId, weaponDefId);
weaponDef->filename = sAICallback->WeaponDef_getFileName(skirmishAIId, weaponDefId);
weaponDef->cegTag = sAICallback->WeaponDef_getCegTag(skirmishAIId, weaponDefId);
weaponDef->range = sAICallback->WeaponDef_getRange(skirmishAIId, weaponDefId);
weaponDef->heightmod = sAICallback->WeaponDef_getHeightMod(skirmishAIId, weaponDefId);
weaponDef->accuracy = sAICallback->WeaponDef_getAccuracy(skirmishAIId, weaponDefId);
weaponDef->sprayAngle = sAICallback->WeaponDef_getSprayAngle(skirmishAIId, weaponDefId);
weaponDef->movingAccuracy = sAICallback->WeaponDef_getMovingAccuracy(skirmishAIId, weaponDefId);
weaponDef->targetMoveError = sAICallback->WeaponDef_getTargetMoveError(skirmishAIId, weaponDefId);
weaponDef->leadLimit = sAICallback->WeaponDef_getLeadLimit(skirmishAIId, weaponDefId);
weaponDef->leadBonus = sAICallback->WeaponDef_getLeadBonus(skirmishAIId, weaponDefId);
weaponDef->predictBoost = sAICallback->WeaponDef_getPredictBoost(skirmishAIId, weaponDefId);
weaponDef->areaOfEffect = sAICallback->WeaponDef_getAreaOfEffect(skirmishAIId, weaponDefId);
weaponDef->noSelfDamage = sAICallback->WeaponDef_isNoSelfDamage(skirmishAIId, weaponDefId);
weaponDef->fireStarter = sAICallback->WeaponDef_getFireStarter(skirmishAIId, weaponDefId);
weaponDef->edgeEffectiveness = sAICallback->WeaponDef_getEdgeEffectiveness(skirmishAIId, weaponDefId);
weaponDef->size = sAICallback->WeaponDef_getSize(skirmishAIId, weaponDefId);
weaponDef->sizeGrowth = sAICallback->WeaponDef_getSizeGrowth(skirmishAIId, weaponDefId);
weaponDef->collisionSize = sAICallback->WeaponDef_getCollisionSize(skirmishAIId, weaponDefId);
weaponDef->salvosize = sAICallback->WeaponDef_getSalvoSize(skirmishAIId, weaponDefId);
weaponDef->salvodelay = sAICallback->WeaponDef_getSalvoDelay(skirmishAIId, weaponDefId);
weaponDef->reload = sAICallback->WeaponDef_getReload(skirmishAIId, weaponDefId);
weaponDef->beamtime = sAICallback->WeaponDef_getBeamTime(skirmishAIId, weaponDefId);
weaponDef->beamburst = sAICallback->WeaponDef_isBeamBurst(skirmishAIId, weaponDefId);
weaponDef->waterBounce = sAICallback->WeaponDef_isWaterBounce(skirmishAIId, weaponDefId);
weaponDef->groundBounce = sAICallback->WeaponDef_isGroundBounce(skirmishAIId, weaponDefId);
weaponDef->bounceRebound = sAICallback->WeaponDef_getBounceRebound(skirmishAIId, weaponDefId);
weaponDef->bounceSlip = sAICallback->WeaponDef_getBounceSlip(skirmishAIId, weaponDefId);
weaponDef->numBounce = sAICallback->WeaponDef_getNumBounce(skirmishAIId, weaponDefId);
weaponDef->maxAngle = sAICallback->WeaponDef_getMaxAngle(skirmishAIId, weaponDefId);
weaponDef->restTime = sAICallback->WeaponDef_getRestTime(skirmishAIId, weaponDefId);
weaponDef->uptime = sAICallback->WeaponDef_getUpTime(skirmishAIId, weaponDefId);
weaponDef->flighttime = sAICallback->WeaponDef_getFlightTime(skirmishAIId, weaponDefId);
weaponDef->metalcost = sAICallback->WeaponDef_getCost(skirmishAIId, weaponDefId, m);
weaponDef->energycost = sAICallback->WeaponDef_getCost(skirmishAIId, weaponDefId, e);
weaponDef->supplycost = sAICallback->WeaponDef_getSupplyCost(skirmishAIId, weaponDefId);
weaponDef->projectilespershot = sAICallback->WeaponDef_getProjectilesPerShot(skirmishAIId, weaponDefId);
//weaponDef->id = sAICallback->WeaponDef_getId(skirmishAIId, weaponDefId);
weaponDef->id = weaponDefId;
//weaponDef->tdfId = sAICallback->WeaponDef_getTdfId(skirmishAIId, weaponDefId);
weaponDef->tdfId = -1;
weaponDef->turret = sAICallback->WeaponDef_isTurret(skirmishAIId, weaponDefId);
weaponDef->onlyForward = sAICallback->WeaponDef_isOnlyForward(skirmishAIId, weaponDefId);
weaponDef->fixedLauncher = sAICallback->WeaponDef_isFixedLauncher(skirmishAIId, weaponDefId);
weaponDef->waterweapon = sAICallback->WeaponDef_isWaterWeapon(skirmishAIId, weaponDefId);
weaponDef->fireSubmersed = sAICallback->WeaponDef_isFireSubmersed(skirmishAIId, weaponDefId);
weaponDef->submissile = sAICallback->WeaponDef_isSubMissile(skirmishAIId, weaponDefId);
weaponDef->tracks = sAICallback->WeaponDef_isTracks(skirmishAIId, weaponDefId);
weaponDef->dropped = sAICallback->WeaponDef_isDropped(skirmishAIId, weaponDefId);
weaponDef->paralyzer = sAICallback->WeaponDef_isParalyzer(skirmishAIId, weaponDefId);
weaponDef->impactOnly = sAICallback->WeaponDef_isImpactOnly(skirmishAIId, weaponDefId);
weaponDef->noAutoTarget = sAICallback->WeaponDef_isNoAutoTarget(skirmishAIId, weaponDefId);
weaponDef->manualfire = sAICallback->WeaponDef_isManualFire(skirmishAIId, weaponDefId);
weaponDef->interceptor = sAICallback->WeaponDef_getInterceptor(skirmishAIId, weaponDefId);
weaponDef->targetable = sAICallback->WeaponDef_getTargetable(skirmishAIId, weaponDefId);
weaponDef->stockpile = sAICallback->WeaponDef_isStockpileable(skirmishAIId, weaponDefId);
weaponDef->coverageRange = sAICallback->WeaponDef_getCoverageRange(skirmishAIId, weaponDefId);
weaponDef->stockpileTime = sAICallback->WeaponDef_getStockpileTime(skirmishAIId, weaponDefId);
weaponDef->intensity = sAICallback->WeaponDef_getIntensity(skirmishAIId, weaponDefId);
weaponDef->thickness = sAICallback->WeaponDef_getThickness(skirmishAIId, weaponDefId);
weaponDef->laserflaresize = sAICallback->WeaponDef_getLaserFlareSize(skirmishAIId, weaponDefId);
weaponDef->corethickness = sAICallback->WeaponDef_getCoreThickness(skirmishAIId, weaponDefId);
weaponDef->duration = sAICallback->WeaponDef_getDuration(skirmishAIId, weaponDefId);
weaponDef->lodDistance = sAICallback->WeaponDef_getLodDistance(skirmishAIId, weaponDefId);
weaponDef->falloffRate = sAICallback->WeaponDef_getFalloffRate(skirmishAIId, weaponDefId);
weaponDef->graphicsType = sAICallback->WeaponDef_getGraphicsType(skirmishAIId, weaponDefId);
weaponDef->soundTrigger = sAICallback->WeaponDef_isSoundTrigger(skirmishAIId, weaponDefId);
weaponDef->selfExplode = sAICallback->WeaponDef_isSelfExplode(skirmishAIId, weaponDefId);
weaponDef->gravityAffected = sAICallback->WeaponDef_isGravityAffected(skirmishAIId, weaponDefId);
weaponDef->highTrajectory = sAICallback->WeaponDef_getHighTrajectory(skirmishAIId, weaponDefId);
weaponDef->myGravity = sAICallback->WeaponDef_getMyGravity(skirmishAIId, weaponDefId);
weaponDef->noExplode = sAICallback->WeaponDef_isNoExplode(skirmishAIId, weaponDefId);
weaponDef->startvelocity = sAICallback->WeaponDef_getStartVelocity(skirmishAIId, weaponDefId);
weaponDef->weaponacceleration = sAICallback->WeaponDef_getWeaponAcceleration(skirmishAIId, weaponDefId);
weaponDef->turnrate = sAICallback->WeaponDef_getTurnRate(skirmishAIId, weaponDefId);
weaponDef->maxvelocity = sAICallback->WeaponDef_getMaxVelocity(skirmishAIId, weaponDefId);
weaponDef->projectilespeed = sAICallback->WeaponDef_getProjectileSpeed(skirmishAIId, weaponDefId);
weaponDef->explosionSpeed = sAICallback->WeaponDef_getExplosionSpeed(skirmishAIId, weaponDefId);
weaponDef->onlyTargetCategory = sAICallback->WeaponDef_getOnlyTargetCategory(skirmishAIId, weaponDefId);
weaponDef->wobble = sAICallback->WeaponDef_getWobble(skirmishAIId, weaponDefId);
weaponDef->dance = sAICallback->WeaponDef_getDance(skirmishAIId, weaponDefId);
weaponDef->trajectoryHeight = sAICallback->WeaponDef_getTrajectoryHeight(skirmishAIId, weaponDefId);
weaponDef->largeBeamLaser = sAICallback->WeaponDef_isLargeBeamLaser(skirmishAIId, weaponDefId);
weaponDef->isShield = sAICallback->WeaponDef_isShield(skirmishAIId, weaponDefId);
weaponDef->shieldRepulser = sAICallback->WeaponDef_isShieldRepulser(skirmishAIId, weaponDefId);
weaponDef->smartShield = sAICallback->WeaponDef_isSmartShield(skirmishAIId, weaponDefId);
weaponDef->exteriorShield = sAICallback->WeaponDef_isExteriorShield(skirmishAIId, weaponDefId);
weaponDef->visibleShield = sAICallback->WeaponDef_isVisibleShield(skirmishAIId, weaponDefId);
weaponDef->visibleShieldRepulse = sAICallback->WeaponDef_isVisibleShieldRepulse(skirmishAIId, weaponDefId);
weaponDef->visibleShieldHitFrames = sAICallback->WeaponDef_getVisibleShieldHitFrames(skirmishAIId, weaponDefId);
weaponDef->shieldEnergyUse = sAICallback->WeaponDef_Shield_getResourceUse(skirmishAIId, weaponDefId, e);
weaponDef->shieldRadius = sAICallback->WeaponDef_Shield_getRadius(skirmishAIId, weaponDefId);
weaponDef->shieldForce = sAICallback->WeaponDef_Shield_getForce(skirmishAIId, weaponDefId);
weaponDef->shieldMaxSpeed = sAICallback->WeaponDef_Shield_getMaxSpeed(skirmishAIId, weaponDefId);
weaponDef->shieldPower = sAICallback->WeaponDef_Shield_getPower(skirmishAIId, weaponDefId);
weaponDef->shieldPowerRegen = sAICallback->WeaponDef_Shield_getPowerRegen(skirmishAIId, weaponDefId);
weaponDef->shieldPowerRegenEnergy = sAICallback->WeaponDef_Shield_getPowerRegenResource(skirmishAIId, weaponDefId, e);
weaponDef->shieldStartingPower = sAICallback->WeaponDef_Shield_getStartingPower(skirmishAIId, weaponDefId);
weaponDef->shieldRechargeDelay = sAICallback->WeaponDef_Shield_getRechargeDelay(skirmishAIId, weaponDefId);
sAICallback->WeaponDef_Shield_getGoodColor(skirmishAIId, weaponDefId, color_cache);
weaponDef->shieldGoodColor = float3((float)color_cache[0] / 256.0f, (float)color_cache[1] / 256.0f, (float)color_cache[2] / 256.0f);
sAICallback->WeaponDef_Shield_getBadColor(skirmishAIId, weaponDefId, color_cache);
weaponDef->shieldBadColor = float3((float)color_cache[0] / 256.0f, (float)color_cache[1] / 256.0f, (float)color_cache[2] / 256.0f);
weaponDef->shieldAlpha = sAICallback->WeaponDef_Shield_getAlpha(skirmishAIId, weaponDefId) / 256.0f;
weaponDef->shieldInterceptType = sAICallback->WeaponDef_Shield_getInterceptType(skirmishAIId, weaponDefId);
weaponDef->interceptedByShieldType = sAICallback->WeaponDef_getInterceptedByShieldType(skirmishAIId, weaponDefId);
weaponDef->avoidFriendly = sAICallback->WeaponDef_isAvoidFriendly(skirmishAIId, weaponDefId);
weaponDef->avoidFeature = sAICallback->WeaponDef_isAvoidFeature(skirmishAIId, weaponDefId);
weaponDef->avoidNeutral = sAICallback->WeaponDef_isAvoidNeutral(skirmishAIId, weaponDefId);
weaponDef->targetBorder = sAICallback->WeaponDef_getTargetBorder(skirmishAIId, weaponDefId);
weaponDef->cylinderTargetting = sAICallback->WeaponDef_getCylinderTargetting(skirmishAIId, weaponDefId);
weaponDef->minIntensity = sAICallback->WeaponDef_getMinIntensity(skirmishAIId, weaponDefId);
weaponDef->heightBoostFactor = sAICallback->WeaponDef_getHeightBoostFactor(skirmishAIId, weaponDefId);
weaponDef->proximityPriority = sAICallback->WeaponDef_getProximityPriority(skirmishAIId, weaponDefId);
weaponDef->collisionFlags = sAICallback->WeaponDef_getCollisionFlags(skirmishAIId, weaponDefId);
weaponDef->sweepFire = sAICallback->WeaponDef_isSweepFire(skirmishAIId, weaponDefId);
weaponDef->canAttackGround = sAICallback->WeaponDef_isAbleToAttackGround(skirmishAIId, weaponDefId);
weaponDef->cameraShake = sAICallback->WeaponDef_getCameraShake(skirmishAIId, weaponDefId);
weaponDef->dynDamageExp = sAICallback->WeaponDef_getDynDamageExp(skirmishAIId, weaponDefId);
weaponDef->dynDamageMin = sAICallback->WeaponDef_getDynDamageMin(skirmishAIId, weaponDefId);
weaponDef->dynDamageRange = sAICallback->WeaponDef_getDynDamageRange(skirmishAIId, weaponDefId);
weaponDef->dynDamageInverted = sAICallback->WeaponDef_isDynDamageInverted(skirmishAIId, weaponDefId);
{
	const int size = sAICallback->WeaponDef_getCustomParams(skirmishAIId, weaponDefId, NULL, NULL);
	weaponDef->customParams = std::map<std::string,std::string>();
	const char** cKeys = (const char**) calloc(size, sizeof(char*));
	const char** cValues = (const char**) calloc(size, sizeof(char*));
	sAICallback->WeaponDef_getCustomParams(skirmishAIId, weaponDefId, cKeys, cValues);
	int i;
	for (i=0; i < size; ++i) {
		weaponDef->customParams[cKeys[i]] = cValues[i];
	}
	free(cKeys);
	free(cValues);
}
	if (weaponDefs[weaponDefId] != NULL) {
		delete weaponDefs[weaponDefId];
	}
		weaponDefs[weaponDefId] = weaponDef;
		weaponDefFrames[weaponDefId] = currentFrame;
	}

	return weaponDefs[weaponDefId];
}

const float3* CAIAICallback::GetStartPos() {

	float pos_cache[3];
	sAICallback->Map_getStartPos(skirmishAIId, pos_cache);
	startPos = pos_cache;

	return &startPos;
}







void CAIAICallback::SendTextMsg(const char* text, int zone) {

	SSendTextMessageCommand cmd = {text, zone};
	sAICallback->Engine_handleCommand(skirmishAIId, COMMAND_TO_ID_ENGINE, -1, COMMAND_SEND_TEXT_MESSAGE, &cmd);
}

void CAIAICallback::SetLastMsgPos(float3 pos) {

	float pos_f3[3];
	pos.copyInto(pos_f3);

	SSetLastPosMessageCommand cmd = {pos_f3};
	sAICallback->Engine_handleCommand(skirmishAIId, COMMAND_TO_ID_ENGINE, -1, COMMAND_SET_LAST_POS_MESSAGE, &cmd);
}

void CAIAICallback::AddNotification(float3 pos, float3 color, float alpha) {

	float pos_f3[3];
	pos.copyInto(pos_f3);
	short color_s3[3];
	color_s3[0] = (short) color[0] * 256;
	color_s3[1] = (short) color[1] * 256;
	color_s3[2] = (short) color[2] * 256;
	const short alpha_s = (short) alpha * 256;

	SAddNotificationDrawerCommand cmd = {pos_f3, color_s3, alpha_s};
	sAICallback->Engine_handleCommand(skirmishAIId, COMMAND_TO_ID_ENGINE, -1, COMMAND_DRAWER_ADD_NOTIFICATION, &cmd);
}

bool CAIAICallback::SendResources(float mAmount, float eAmount, int receivingTeam) {

	SSendResourcesCommand cmd = {mAmount, eAmount, receivingTeam};
	sAICallback->Engine_handleCommand(skirmishAIId, COMMAND_TO_ID_ENGINE, -1, COMMAND_SEND_RESOURCES, &cmd);
	return cmd.ret_isExecuted;
}

int CAIAICallback::SendUnits(const std::vector<int>& unitIds, int receivingTeam) {

	int* arr_unitIds = (int*) calloc(unitIds.size(), sizeof(int));
	for (size_t i=0; i < unitIds.size(); ++i) {
		arr_unitIds[i] = unitIds[i];
	}
	SSendUnitsCommand cmd = {arr_unitIds, unitIds.size(), receivingTeam};
	sAICallback->Engine_handleCommand(skirmishAIId, COMMAND_TO_ID_ENGINE, -1, COMMAND_SEND_UNITS, &cmd);
	free(arr_unitIds);
	return cmd.ret_sentUnits;
}

void* CAIAICallback::CreateSharedMemArea(char* name, int size) {

	//SCreateSharedMemAreaCommand cmd = {name, size};
	//sAICallback->Engine_handleCommand(skirmishAIId, COMMAND_TO_ID_ENGINE, -1, COMMAND_SHARED_MEM_AREA_CREATE, &cmd);
	//return cmd.ret_sharedMemArea;
	static const bool deprecatedMethod = true;
	assert(!deprecatedMethod);
	return NULL;
}

void CAIAICallback::ReleasedSharedMemArea(char* name) {

	//SReleaseSharedMemAreaCommand cmd = {name};
	//sAICallback->Engine_handleCommand(skirmishAIId, COMMAND_TO_ID_ENGINE, -1, COMMAND_SHARED_MEM_AREA_RELEASE, &cmd);
	static const bool deprecatedMethod = true;
	assert(!deprecatedMethod);
}

int CAIAICallback::CreateGroup() {

	SCreateGroupCommand cmd = {};
	sAICallback->Engine_handleCommand(skirmishAIId, COMMAND_TO_ID_ENGINE, -1, COMMAND_GROUP_CREATE, &cmd);
	return cmd.ret_groupId;
}

void CAIAICallback::EraseGroup(int groupId) {

	SEraseGroupCommand cmd = {groupId};
	sAICallback->Engine_handleCommand(skirmishAIId, COMMAND_TO_ID_ENGINE, -1, COMMAND_GROUP_ERASE, &cmd);
}

bool CAIAICallback::AddUnitToGroup(int unitId, int groupId) {

	SGroupAddUnitCommand cmd = {unitId, -1, 0, 0, groupId};
	const int ret = sAICallback->Engine_handleCommand(skirmishAIId, COMMAND_TO_ID_ENGINE, -1, COMMAND_UNIT_GROUP_ADD, &cmd);
	return (ret == 0);
}

bool CAIAICallback::RemoveUnitFromGroup(int unitId) {

	SGroupAddUnitCommand cmd = {unitId, -1, 0, 0};
	const int ret = sAICallback->Engine_handleCommand(skirmishAIId, COMMAND_TO_ID_ENGINE, -1, COMMAND_UNIT_GROUP_CLEAR, &cmd);
	return (ret == 0);
}

int CAIAICallback::GiveGroupOrder(int groupId, Command* c) {
	return this->Internal_GiveOrder(-1, groupId, c);
}

int CAIAICallback::GiveOrder(int unitId, Command* c) {
	return this->Internal_GiveOrder(unitId, -1, c);
}

int CAIAICallback::Internal_GiveOrder(int unitId, int groupId, Command* c) {

	const int maxUnits = sAICallback->Unit_getMax(skirmishAIId);

	int sCommandId;
	void* sCommandData = mallocSUnitCommand(unitId, groupId, c, &sCommandId, maxUnits);

	int ret = sAICallback->Engine_handleCommand(skirmishAIId, COMMAND_TO_ID_ENGINE, -1, sCommandId, sCommandData);

	freeSUnitCommand(sCommandData, sCommandId);

	return ret;
}

int CAIAICallback::InitPath(float3 start, float3 end, int pathType, float goalRadius) {

	float start_f3[3];
	start.copyInto(start_f3);
	float end_f3[3];
	end.copyInto(end_f3);

	SInitPathCommand cmd = {start_f3, end_f3, pathType, goalRadius};
	sAICallback->Engine_handleCommand(skirmishAIId, COMMAND_TO_ID_ENGINE, -1, COMMAND_PATH_INIT, &cmd);
	return cmd.ret_pathId;
}

float3 CAIAICallback::GetNextWaypoint(int pathId) {

	float ret_posF3[3];
	SGetNextWaypointPathCommand cmd = {pathId, ret_posF3};
	sAICallback->Engine_handleCommand(skirmishAIId, COMMAND_TO_ID_ENGINE, -1, COMMAND_PATH_GET_NEXT_WAYPOINT, &cmd);
	return float3(cmd.ret_nextWaypoint_posF3_out);
}

float CAIAICallback::GetPathLength(float3 start, float3 end, int pathType, float goalRadius) {

	float start_f3[3];
	start.copyInto(start_f3);
	float end_f3[3];
	end.copyInto(end_f3);

	SGetApproximateLengthPathCommand cmd = {start_f3, end_f3, pathType, goalRadius};
	sAICallback->Engine_handleCommand(skirmishAIId, COMMAND_TO_ID_ENGINE, -1, COMMAND_PATH_GET_APPROXIMATE_LENGTH, &cmd); return cmd.ret_approximatePathLength;
}

void CAIAICallback::FreePath(int pathId) {

	SFreePathCommand cmd = {pathId};
	sAICallback->Engine_handleCommand(skirmishAIId, COMMAND_TO_ID_ENGINE, -1, COMMAND_PATH_FREE, &cmd);
}

void CAIAICallback::LineDrawerStartPath(const float3& pos, const float* color) {

	float pos_f3[3];
	pos.copyInto(pos_f3);
	short color_s3[3];
	color_s3[0] = (short) color[0] * 256;
	color_s3[1] = (short) color[1] * 256;
	color_s3[2] = (short) color[2] * 256;
	const short alpha = (short) color[3] * 256;

	SStartPathDrawerCommand cmd = {pos_f3, color_s3, alpha};
	sAICallback->Engine_handleCommand(skirmishAIId, COMMAND_TO_ID_ENGINE, -1, COMMAND_DRAWER_PATH_START, &cmd);
}

void CAIAICallback::LineDrawerFinishPath() {

	SFinishPathDrawerCommand cmd = {};
	sAICallback->Engine_handleCommand(skirmishAIId, COMMAND_TO_ID_ENGINE, -1, COMMAND_DRAWER_PATH_FINISH, &cmd);
}

void CAIAICallback::LineDrawerDrawLine(const float3& endPos, const float* color) {

	float endPos_f3[3];
	endPos.copyInto(endPos_f3);
	short color_s3[3];
	color_s3[0] = (short) color[0] * 256;
	color_s3[1] = (short) color[1] * 256;
	color_s3[2] = (short) color[2] * 256;
	const short alpha = (short) color[3] * 256;

	SDrawLinePathDrawerCommand cmd = {endPos_f3, color_s3, alpha};
	sAICallback->Engine_handleCommand(skirmishAIId, COMMAND_TO_ID_ENGINE, -1, COMMAND_DRAWER_PATH_DRAW_LINE, &cmd);
}

void CAIAICallback::LineDrawerDrawLineAndIcon(int cmdId, const float3& endPos, const float* color) {

	float endPos_f3[3];
	endPos.copyInto(endPos_f3);
	short color_s3[3];
	color_s3[0] = (short) color[0] * 256;
	color_s3[1] = (short) color[1] * 256;
	color_s3[2] = (short) color[2] * 256;
	const short alpha = (short) color[3] * 256;

	SDrawLineAndIconPathDrawerCommand cmd = {cmdId, endPos_f3, color_s3, alpha};
	sAICallback->Engine_handleCommand(skirmishAIId, COMMAND_TO_ID_ENGINE, -1, COMMAND_DRAWER_PATH_DRAW_LINE_AND_ICON, &cmd);
}

void CAIAICallback::LineDrawerDrawIconAtLastPos(int cmdId) {

	SDrawIconAtLastPosPathDrawerCommand cmd = {cmdId};
	sAICallback->Engine_handleCommand(skirmishAIId, COMMAND_TO_ID_ENGINE, -1, COMMAND_DRAWER_PATH_DRAW_ICON_AT_LAST_POS, &cmd);
}

void CAIAICallback::LineDrawerBreak(const float3& endPos, const float* color) {

	float endPos_f3[3];
	endPos.copyInto(endPos_f3);
	short color_s3[3];
	color_s3[0] = (short) color[0] * 256;
	color_s3[1] = (short) color[1] * 256;
	color_s3[2] = (short) color[2] * 256;
	const short alpha = (short) color[3] * 256;

	SBreakPathDrawerCommand cmd = {endPos_f3, color_s3, alpha};
	sAICallback->Engine_handleCommand(skirmishAIId, COMMAND_TO_ID_ENGINE, -1, COMMAND_DRAWER_PATH_BREAK, &cmd);
}

void CAIAICallback::LineDrawerRestart() {

	SRestartPathDrawerCommand cmd = {false};
	sAICallback->Engine_handleCommand(skirmishAIId, COMMAND_TO_ID_ENGINE, -1, COMMAND_DRAWER_PATH_RESTART, &cmd);
}

void CAIAICallback::LineDrawerRestartSameColor() {

	SRestartPathDrawerCommand cmd = {true};
	sAICallback->Engine_handleCommand(skirmishAIId, COMMAND_TO_ID_ENGINE, -1, COMMAND_DRAWER_PATH_RESTART, &cmd);
}

int CAIAICallback::CreateSplineFigure(float3 pos1, float3 pos2, float3 pos3, float3 pos4, float width, int arrow, int lifeTime, int figureGroupId) {

	float pos1_f3[3];
	pos1.copyInto(pos1_f3);
	float pos2_f3[3];
	pos2.copyInto(pos2_f3);
	float pos3_f3[3];
	pos3.copyInto(pos3_f3);
	float pos4_f3[3];
	pos4.copyInto(pos4_f3);

	SCreateSplineFigureDrawerCommand cmd = {
		pos1_f3,
		pos2_f3,
		pos3_f3,
		pos4_f3,
		width,
		arrow,
		lifeTime,
		figureGroupId
	};

	sAICallback->Engine_handleCommand(skirmishAIId, COMMAND_TO_ID_ENGINE, -1, COMMAND_DRAWER_FIGURE_CREATE_SPLINE, &cmd);
	return cmd.ret_newFigureGroupId;
}

int CAIAICallback::CreateLineFigure(float3 pos1, float3 pos2, float width, int arrow, int lifeTime, int figureGroupId) {

	float pos1_f3[3];
	pos1.copyInto(pos1_f3);
	float pos2_f3[3];
	pos2.copyInto(pos2_f3);

	SCreateLineFigureDrawerCommand cmd = {
		pos1_f3,
		pos2_f3,
		width,
		arrow,
		lifeTime,
		figureGroupId
	};

	sAICallback->Engine_handleCommand(skirmishAIId, COMMAND_TO_ID_ENGINE, -1, COMMAND_DRAWER_FIGURE_CREATE_LINE, &cmd);
	return cmd.ret_newFigureGroupId;
}

void CAIAICallback::SetFigureColor(int figureGroupId, float red, float green, float blue, float alpha) {

	short color_s3[3];
	color_s3[0] = (short) red * 256;
	color_s3[1] = (short) green * 256;
	color_s3[2] = (short) blue * 256;
	const short alpha_s = (short) alpha * 256;

	SSetColorFigureDrawerCommand cmd = {figureGroupId, color_s3, alpha_s};
	sAICallback->Engine_handleCommand(skirmishAIId, COMMAND_TO_ID_ENGINE, -1, COMMAND_DRAWER_FIGURE_SET_COLOR, &cmd);
}

void CAIAICallback::DeleteFigureGroup(int figureGroupId) {

	SDeleteFigureDrawerCommand cmd = {figureGroupId};
	sAICallback->Engine_handleCommand(skirmishAIId, COMMAND_TO_ID_ENGINE, -1, COMMAND_DRAWER_FIGURE_DELETE, &cmd);
}

void CAIAICallback::DrawUnit(const char* name, float3 pos, float rotation, int lifeTime, int unitTeamId, bool transparent, bool drawBorder, int facing) {

	float pos_f3[3];
	pos.copyInto(pos_f3);
	SDrawUnitDrawerCommand cmd = {
		sAICallback->getUnitDefByName(skirmishAIId, name),
		pos_f3,
		rotation,
		lifeTime,
		unitTeamId,
		transparent,
		drawBorder,
		facing
	};

	sAICallback->Engine_handleCommand(skirmishAIId, COMMAND_TO_ID_ENGINE, -1, COMMAND_DRAWER_DRAW_UNIT, &cmd);
}



bool CAIAICallback::IsDebugDrawerEnabled() const {
	return sAICallback->Debug_GraphDrawer_isEnabled(skirmishAIId);
}

void CAIAICallback::DebugDrawerAddGraphPoint(int lineId, float x, float y) {
	SAddPointLineGraphDrawerDebugCommand cmd = {lineId, x, y};
	sAICallback->Engine_handleCommand(skirmishAIId, COMMAND_TO_ID_ENGINE, -1, COMMAND_DEBUG_DRAWER_GRAPH_LINE_ADD_POINT, &cmd);
}
void CAIAICallback::DebugDrawerDelGraphPoints(int lineId, int numPoints) {
	SDeletePointsLineGraphDrawerDebugCommand cmd = {lineId, numPoints};
	sAICallback->Engine_handleCommand(skirmishAIId, COMMAND_TO_ID_ENGINE, -1, COMMAND_DEBUG_DRAWER_GRAPH_LINE_DELETE_POINTS, &cmd);
}

void CAIAICallback::DebugDrawerSetGraphPos(float x, float y) {
	SSetPositionGraphDrawerDebugCommand cmd = {x, y};
	sAICallback->Engine_handleCommand(skirmishAIId, COMMAND_TO_ID_ENGINE, -1, COMMAND_DEBUG_DRAWER_GRAPH_SET_POS, &cmd);
}
void CAIAICallback::DebugDrawerSetGraphSize(float w, float h) {
	SSetSizeGraphDrawerDebugCommand cmd = {w, h};
	sAICallback->Engine_handleCommand(skirmishAIId, COMMAND_TO_ID_ENGINE, -1, COMMAND_DEBUG_DRAWER_GRAPH_SET_SIZE, &cmd);
}
void CAIAICallback::DebugDrawerSetGraphLineColor(int lineId, const float3& color) {

	short color_s3[3];
	color_s3[0] = (short) color[0] * 256;
	color_s3[1] = (short) color[1] * 256;
	color_s3[2] = (short) color[2] * 256;

	SSetColorLineGraphDrawerDebugCommand cmd = {lineId, color_s3};
	sAICallback->Engine_handleCommand(skirmishAIId, COMMAND_TO_ID_ENGINE, -1, COMMAND_DEBUG_DRAWER_GRAPH_LINE_SET_COLOR, &cmd);
}
void CAIAICallback::DebugDrawerSetGraphLineLabel(int lineId, const char* label) {
	SSetLabelLineGraphDrawerDebugCommand cmd = {lineId, label};
	sAICallback->Engine_handleCommand(skirmishAIId, COMMAND_TO_ID_ENGINE, -1, COMMAND_DEBUG_DRAWER_GRAPH_LINE_SET_LABEL, &cmd);
}

int CAIAICallback::DebugDrawerAddOverlayTexture(const float* texData, int w, int h) {
	SAddOverlayTextureDrawerDebugCommand cmd = {0, texData, w, h};
	sAICallback->Engine_handleCommand(skirmishAIId, COMMAND_TO_ID_ENGINE, -1, COMMAND_DEBUG_DRAWER_OVERLAYTEXTURE_ADD, &cmd);
	return cmd.ret_overlayTextureId;
}
void CAIAICallback::DebugDrawerUpdateOverlayTexture(int overlayTextureId, const float* texData, int x, int y, int w, int h) {
	SUpdateOverlayTextureDrawerDebugCommand cmd = {overlayTextureId, texData, x, y, w, h};
	sAICallback->Engine_handleCommand(skirmishAIId, COMMAND_TO_ID_ENGINE, -1, COMMAND_DEBUG_DRAWER_OVERLAYTEXTURE_UPDATE, &cmd);
}
void CAIAICallback::DebugDrawerDelOverlayTexture(int overlayTextureId) {
	SDeleteOverlayTextureDrawerDebugCommand cmd = {overlayTextureId};
	sAICallback->Engine_handleCommand(skirmishAIId, COMMAND_TO_ID_ENGINE, -1, COMMAND_DEBUG_DRAWER_OVERLAYTEXTURE_DELETE, &cmd);
}
void CAIAICallback::DebugDrawerSetOverlayTexturePos(int overlayTextureId, float x, float y) {
	SSetPositionOverlayTextureDrawerDebugCommand cmd = {overlayTextureId, x, y};
	sAICallback->Engine_handleCommand(skirmishAIId, COMMAND_TO_ID_ENGINE, -1, COMMAND_DEBUG_DRAWER_OVERLAYTEXTURE_SET_POS, &cmd);
}
void CAIAICallback::DebugDrawerSetOverlayTextureSize(int overlayTextureId, float w, float h) {
	SSetSizeOverlayTextureDrawerDebugCommand cmd = {overlayTextureId, w, h};
	sAICallback->Engine_handleCommand(skirmishAIId, COMMAND_TO_ID_ENGINE, -1, COMMAND_DEBUG_DRAWER_OVERLAYTEXTURE_SET_SIZE, &cmd);
}
void CAIAICallback::DebugDrawerSetOverlayTextureLabel(int overlayTextureId, const char* texLabel) {
	SSetLabelOverlayTextureDrawerDebugCommand cmd = {overlayTextureId, texLabel};
	sAICallback->Engine_handleCommand(skirmishAIId, COMMAND_TO_ID_ENGINE, -1, COMMAND_DEBUG_DRAWER_OVERLAYTEXTURE_SET_LABEL, &cmd);
}



int CAIAICallback::HandleCommand(int commandId, void* data) {
	int ret = -99;

	switch (commandId) {
		case AIHCQuerySubVersionId: {
//			SQuerySubVersionCommand cmd;
//			ret = sAICallback->Engine_handleCommand(skirmishAIId, COMMAND_TO_ID_ENGINE, -1, cmdTopicId, &cmd);
			ret = sAICallback->Game_getAiInterfaceVersion(skirmishAIId);
			break;
		}
		case AIHCAddMapPointId: {
			AIHCAddMapPoint* myData = (AIHCAddMapPoint*) data;
			float pos[3];
			myData->pos.copyInto(pos);
			SAddPointDrawCommand cmd = {pos, myData->label};
			ret = sAICallback->Engine_handleCommand(skirmishAIId, COMMAND_TO_ID_ENGINE, -1, COMMAND_DRAWER_POINT_ADD, &cmd);
			break;
		}
		case AIHCAddMapLineId: {
			AIHCAddMapLine* myData = (AIHCAddMapLine*) data;
			float posfrom[3];
			myData->posfrom.copyInto(posfrom);
			float posto[3];
			myData->posto.copyInto(posto);
			SAddLineDrawCommand cmd = {posfrom, posto};
			ret = sAICallback->Engine_handleCommand(skirmishAIId, COMMAND_TO_ID_ENGINE, -1, COMMAND_DRAWER_LINE_ADD, &cmd);
			break;
		}
		case AIHCRemoveMapPointId: {
			AIHCRemoveMapPoint* myData = (AIHCRemoveMapPoint*) data;
			float pos[3];
			myData->pos.copyInto(pos);
			SRemovePointDrawCommand cmd = {pos};
			ret = sAICallback->Engine_handleCommand(skirmishAIId, COMMAND_TO_ID_ENGINE, -1, COMMAND_DRAWER_POINT_REMOVE, &cmd);
			break;
		}
		case AIHCSendStartPosId: {
			AIHCSendStartPos* myData = (AIHCSendStartPos*) data;
			float pos[3];
			myData->pos.copyInto(pos);
			SSendStartPosCommand cmd = {myData->ready, pos};
			ret = sAICallback->Engine_handleCommand(skirmishAIId, COMMAND_TO_ID_ENGINE, -1, COMMAND_SEND_START_POS, &cmd);
			break;
		}

		case AIHCTraceRayId: {
			AIHCTraceRay* myData = (AIHCTraceRay*) data;
			float rayPos[3];
			myData->rayPos.copyInto(rayPos);
			float rayDir[3];
			myData->rayDir.copyInto(rayDir);
			STraceRayCommand cCmdData = {
				rayPos,
				rayDir,
				myData->rayLen,
				myData->srcUID,
				myData->hitUID,
				myData->flags
			};

			ret = sAICallback->Engine_handleCommand(skirmishAIId, COMMAND_TO_ID_ENGINE, -1, COMMAND_TRACE_RAY, &cCmdData);

			myData->rayLen = cCmdData.rayLen;
			myData->hitUID = cCmdData.ret_hitUnitId;
			break;
		}

		case AIHCPauseId: {
			AIHCPause* cppCmdData = (AIHCPause*) data;
			SPauseCommand cCmdData = {
				cppCmdData->enable,
				cppCmdData->reason
			};
			ret = sAICallback->Engine_handleCommand(skirmishAIId, COMMAND_TO_ID_ENGINE, -1, COMMAND_PAUSE, &cCmdData);
			break;
		}

		case AIHCGetDataDirId: {
			AIHCGetDataDir* cppCmdData = (AIHCGetDataDir*) data;
			cppCmdData->ret_path = sAICallback->DataDirs_allocatePath(
					skirmishAIId,
					cppCmdData->relPath,
					cppCmdData->writeable,
					cppCmdData->create,
					cppCmdData->dir,
					cppCmdData->common);
			ret = (cppCmdData->ret_path == NULL) ? 0 : 1;
			break;
		}
	}

	return ret;
}

bool CAIAICallback::ReadFile(const char* filename, void* buffer, int bufferLen) {

//	SReadFileCommand cmd = {name, buffer, bufferLen};
//	sAICallback->Engine_handleCommand(skirmishAIId, COMMAND_TO_ID_ENGINE, -1, COMMAND_READ_FILE, &cmd); return cmd.ret_isExecuted;
	return sAICallback->File_getContent(skirmishAIId, filename, buffer, bufferLen);
}

const char* CAIAICallback::CallLuaRules(const char* data, int inSize, int* outSize) {

	SCallLuaRulesCommand cmd = {data, inSize, outSize};
	sAICallback->Engine_handleCommand(skirmishAIId, COMMAND_TO_ID_ENGINE, -1, COMMAND_CALL_LUA_RULES, &cmd);
	return cmd.ret_outData;
}

std::map<std::string, std::string> CAIAICallback::GetMyInfo()
{
	std::map<std::string, std::string> info;

	const int info_size = sAICallback->SkirmishAI_Info_getSize(skirmishAIId);
	for (int ii = 0; ii < info_size; ++ii) {
		const char* key   = sAICallback->SkirmishAI_Info_getKey(skirmishAIId, ii);
		const char* value = sAICallback->SkirmishAI_Info_getValue(skirmishAIId, ii);
		if ((key != NULL) && (value != NULL)) {
			info[key] = value;
		}
	}

	return info;
}

std::map<std::string, std::string> CAIAICallback::GetMyOptionValues()
{
	std::map<std::string, std::string> optionVals;

	const int optionVals_size = sAICallback->SkirmishAI_OptionValues_getSize(skirmishAIId);
	for (int ovi = 0; ovi < optionVals_size; ++ovi) {
		const char* key   = sAICallback->SkirmishAI_OptionValues_getKey(skirmishAIId, ovi);
		const char* value = sAICallback->SkirmishAI_OptionValues_getValue(skirmishAIId, ovi);
		if ((key != NULL) && (value != NULL)) {
			optionVals[key] = value;
		}
	}

	return optionVals;
}<|MERGE_RESOLUTION|>--- conflicted
+++ resolved
@@ -400,19 +400,11 @@
 		float pos_cache[3];
 
 		UnitDef* unitDef = new UnitDef();
-<<<<<<< HEAD
-		unitDef->valid = sAICallback->UnitDef_isValid(skirmishAIId, unitDefId);
+
 		unitDef->name = sAICallback->UnitDef_getName(skirmishAIId, unitDefId);
 		unitDef->humanName = sAICallback->UnitDef_getHumanName(skirmishAIId, unitDefId);
 		unitDef->filename = sAICallback->UnitDef_getFileName(skirmishAIId, unitDefId);
 		//unitDef->id = sAICallback->UnitDef_getId(skirmishAIId, unitDefId);
-=======
-		unitDef->name = sAICallback->Clb_UnitDef_getName(teamId, unitDefId);
-
-		unitDef->humanName = sAICallback->Clb_UnitDef_getHumanName(teamId, unitDefId);
-		unitDef->filename = sAICallback->Clb_UnitDef_getFileName(teamId, unitDefId);
-		//unitDef->id = sAICallback->Clb_UnitDef_getId(teamId, unitDefId);
->>>>>>> afc5a359
 		unitDef->id = unitDefId;
 		unitDef->aihint = sAICallback->UnitDef_getAiHint(skirmishAIId, unitDefId);
 		unitDef->cobID = sAICallback->UnitDef_getCobId(skirmishAIId, unitDefId);
@@ -626,21 +618,13 @@
 		unitDef->stockpileWeaponDef = this->GetWeaponDefById(sAICallback->UnitDef_getStockpileDef(skirmishAIId, unitDefId));
 
 		{
-<<<<<<< HEAD
-			int numBo = sAICallback->UnitDef_getBuildOptions(skirmishAIId, unitDefId, NULL, 0);
-			int* bo = new int[numBo];
-			numBo = sAICallback->UnitDef_getBuildOptions(skirmishAIId, unitDefId, bo, numBo);
-			for (int b=0; b < numBo; b++) {
-				unitDef->buildOptions[b] = sAICallback->UnitDef_getName(skirmishAIId, bo[b]);
-=======
-			int numBuildOpts = sAICallback->Clb_UnitDef_0ARRAY1SIZE1UnitDef0getBuildOptions(teamId, unitDefId);
+			int numBuildOpts = sAICallback->UnitDef_getBuildOptions(skirmishAIId, unitDefId, NULL, 0);
 			int* buildOpts = new int[numBuildOpts];
 
-			numBuildOpts = sAICallback->Clb_UnitDef_0ARRAY1VALS1UnitDef0getBuildOptions(teamId, unitDefId, buildOpts, numBuildOpts);
-
-			for (int b = 0; b < numBuildOpts; b++) {
-				unitDef->buildOptions[b] = sAICallback->Clb_UnitDef_getName(teamId, buildOpts[b]);
->>>>>>> afc5a359
+			numBuildOpts = sAICallback->UnitDef_getBuildOptions(skirmishAIId, unitDefId, buildOpts, numBuildOpts);
+
+			for (int b=0; b < numBuildOpts; b++) {
+				unitDef->buildOptions[b] = sAICallback->UnitDef_getName(skirmishAIId, buildOpts[b]);
 			}
 
 			delete[] buildOpts;
@@ -1181,7 +1165,6 @@
 	if (doRecreate) {
 //		int currentFrame = this->GetCurrentFrame();
 		int currentFrame = 1;
-		float pos_cache[3];
 	FeatureDef* featureDef = new FeatureDef();
 featureDef->myName = sAICallback->FeatureDef_getName(skirmishAIId, featureDefId);
 featureDef->description = sAICallback->FeatureDef_getDescription(skirmishAIId, featureDefId);
@@ -1251,21 +1234,14 @@
 }
 
 void CAIAICallback::GetUnitDefList(const UnitDef** list) {
-<<<<<<< HEAD
 
 	int size = sAICallback->getUnitDefs(skirmishAIId, NULL, NULL);
 	int* unitDefIds = new int[size];
+
+	// get actual number of IDs
 	size = sAICallback->getUnitDefs(skirmishAIId, unitDefIds, size);
-	for (int i=0; i < size; ++i) {
-=======
-	int size = sAICallback->Clb_0MULTI1SIZE0UnitDef(teamId);
-	int* unitDefIds = new int[size];
-
-	// get actual number of IDs
-	size = sAICallback->Clb_0MULTI1VALS0UnitDef(teamId, unitDefIds, size);
 
 	for (int i = 0; i < size; ++i) {
->>>>>>> afc5a359
 		list[i] = this->GetUnitDefById(unitDefIds[i]);
 	}
 }
