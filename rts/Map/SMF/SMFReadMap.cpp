/* This file is part of the Spring engine (GPL v2 or later), see LICENSE.html */

#include "StdAfx.h"

#include "SMFReadMap.h"
#include "SMFGroundTextures.h"
#include "SMFGroundDrawer.h"
#include "mapfile.h"
#include "Map/MapInfo.h"
#include "Game/Camera.h"
#include "Game/LoadScreen.h"
#include "Rendering/GlobalRendering.h"
#include "Rendering/Env/BaseSky.h"
#include "Rendering/GL/myGL.h"
#include "Rendering/Textures/Bitmap.h"
#include "System/bitops.h"
#include "System/ConfigHandler.h"
#include "System/Exceptions.h"
#include "System/FileSystem/FileHandler.h"
#include "System/OpenMP_cond.h"
#include "System/LogOutput.h"
#include "System/mmgr.h"
#include "System/myMath.h"
#include "System/Util.h"

#define SSMF_UNCOMPRESSED_NORMALS 0

using namespace std;

CR_BIND_DERIVED(CSmfReadMap, CReadMap, (""))


CSmfReadMap::CSmfReadMap(std::string mapname): file(mapname)
{
	loadscreen->SetLoadMessage("Loading SMF");

	ConfigureAnisotropy();

	for (int a = 0; a < 1024; ++a) {
		for (int b = 0; b < 3; ++b) {
			float c = max(mapInfo->water.minColor[b], mapInfo->water.baseColor[b] - mapInfo->water.absorb[b] * a);
			waterHeightColors[a * 4 + b] = (unsigned char)(c * 210);
		}
		waterHeightColors[a * 4 + 3] = 1;
	}

	const SMFHeader& header = file.GetHeader();

	width  = header.mapx;
	height = header.mapy;

	cornerHeightMapSynced.resize((width + 1) * (height + 1));
	cornerHeightMapUnsynced.resize((width + 1) * (height + 1));
	groundDrawer = NULL;

	const CMapInfo::smf_t& smf = mapInfo->smf;
	const float minH = smf.minHeightOverride ? smf.minHeight : header.minHeight;
	const float maxH = smf.maxHeightOverride ? smf.maxHeight : header.maxHeight;

	const float base = minH;
	const float mod = (maxH - minH) / 65536.0f;

	file.ReadHeightmap(&cornerHeightMapSynced[0], base, mod);

	CReadMap::Initialize();

	shadingTexPixelRow.resize((gs->mapx + 1) * 4, 0);
	shadingTexUpdateIter = 0;
	shadingTexUpdateRate = std::max(1.0f, math::ceil((gs->mapx + 1) / float(gs->mapy + 1)));
	// with GLSL, the shading texture has very limited use (minimap etc) so we increase the update interval
	if (globalRendering->haveGLSL)
		shadingTexUpdateRate *= 10;


	for (unsigned int a = 0; a < mapname.size(); ++a) {
		mapChecksum += mapname[a];
		mapChecksum *= mapname[a];
	}



	haveSpecularLighting = !(mapInfo->smf.specularTexName.empty());
	haveSplatTexture = (!mapInfo->smf.splatDetailTexName.empty() && !mapInfo->smf.splatDistrTexName.empty());

	CBitmap detailTexBM;
	CBitmap grassShadingTexBM;

	detailTex        = 0;
	shadingTex       = 0;
	normalsTex       = 0;
	minimapTex       = 0;
	specularTex      = 0;
	splatDetailTex   = 0;
	splatDistrTex    = 0;
	skyReflectModTex = 0;
	detailNormalTex  = 0;
	lightEmissionTex = 0;

	if (haveSpecularLighting) {
		CBitmap specularTexBM;
		CBitmap skyReflectModTexBM;
		CBitmap detailNormalTexBM;
		CBitmap lightEmissionTexBM;

		if (!specularTexBM.Load(mapInfo->smf.specularTexName)) {
			// maps wants specular lighting, but no moderation
			specularTexBM.channels = 4;
			specularTexBM.Alloc(1, 1);
			specularTexBM.mem[0] = 255;
			specularTexBM.mem[1] = 255;
			specularTexBM.mem[2] = 255;
			specularTexBM.mem[3] = 255;
		}

		specularTex = specularTexBM.CreateTexture(false);

		if (haveSplatTexture) {
			CBitmap splatDistrTexBM;
			CBitmap splatDetailTexBM;
			// if the map supplies an intensity- and a distribution-texture for
			// detail-splat blending, the regular detail-texture is not used
			if (!splatDetailTexBM.Load(mapInfo->smf.splatDetailTexName)) {
				// default detail-texture should be all-grey
				splatDetailTexBM.channels = 4;
				splatDetailTexBM.Alloc(1, 1);
				splatDetailTexBM.mem[0] = 127;
				splatDetailTexBM.mem[1] = 127;
				splatDetailTexBM.mem[2] = 127;
				splatDetailTexBM.mem[3] = 127;
			}

			if (!splatDistrTexBM.Load(mapInfo->smf.splatDistrTexName)) {
				splatDistrTexBM.channels = 4;
				splatDistrTexBM.Alloc(1, 1);
				splatDistrTexBM.mem[0] = 255;
				splatDistrTexBM.mem[1] = 0;
				splatDistrTexBM.mem[2] = 0;
				splatDistrTexBM.mem[3] = 0;
			}

			splatDetailTex = splatDetailTexBM.CreateTexture(true);
			splatDistrTex = splatDistrTexBM.CreateTexture(true);
		}

		// no default 1x1 textures for these
		if (skyReflectModTexBM.Load(mapInfo->smf.skyReflectModTexName)) {
			skyReflectModTex = skyReflectModTexBM.CreateTexture(false);
		}

		if (detailNormalTexBM.Load(mapInfo->smf.detailNormalTexName)) {
			detailNormalTex = detailNormalTexBM.CreateTexture(false);
		}

		if (lightEmissionTexBM.Load(mapInfo->smf.lightEmissionTexName)) {
			lightEmissionTex = lightEmissionTexBM.CreateTexture(false);
		}
	}

	if (!detailTexBM.Load(mapInfo->smf.detailTexName)) {
		throw content_error("Could not load detail texture from file " + mapInfo->smf.detailTexName);
	}

	{
		glGenTextures(1, &detailTex);
		glBindTexture(GL_TEXTURE_2D, detailTex);
		glTexParameteri(GL_TEXTURE_2D, GL_TEXTURE_MAG_FILTER, GL_LINEAR);
		glTexParameteri(GL_TEXTURE_2D, GL_TEXTURE_MIN_FILTER, GL_LINEAR_MIPMAP_LINEAR);
		if (anisotropy != 0.0f) {
			glTexParameterf(GL_TEXTURE_2D, GL_TEXTURE_MAX_ANISOTROPY_EXT, anisotropy);
		}
		glBuildMipmaps(GL_TEXTURE_2D, GL_RGBA8, detailTexBM.xsize, detailTexBM.ysize, GL_RGBA, GL_UNSIGNED_BYTE, detailTexBM.mem);
	}


	{
		// the minimap is a static texture
		std::vector<unsigned char> minimapTexBuf(MINIMAP_SIZE, 0);
		file.ReadMinimap(&minimapTexBuf[0]);

		glGenTextures(1, &minimapTex);
		glBindTexture(GL_TEXTURE_2D, minimapTex);
		glTexParameteri(GL_TEXTURE_2D, GL_TEXTURE_MAG_FILTER, GL_LINEAR);
		glTexParameteri(GL_TEXTURE_2D, GL_TEXTURE_MIN_FILTER, GL_LINEAR_MIPMAP_NEAREST);
		glTexParameteri(GL_TEXTURE_2D, GL_TEXTURE_MAX_LEVEL, MINIMAP_NUM_MIPMAP - 1);
		int offset = 0;
		for (unsigned int i = 0; i < MINIMAP_NUM_MIPMAP; i++) {
			const int mipsize = 1024 >> i;
			const int size = ((mipsize + 3) / 4) * ((mipsize + 3) / 4) * 8;
			glCompressedTexImage2DARB(GL_TEXTURE_2D, i, GL_COMPRESSED_RGBA_S3TC_DXT1_EXT, mipsize, mipsize, 0, size, &minimapTexBuf[0] + offset);
			offset += size;
		}
	}

	{
		if (grassShadingTexBM.Load(mapInfo->smf.grassShadingTexName)) {
			// generate mipmaps for the grass shading-texture
			grassShadingTex = grassShadingTexBM.CreateTexture(true);
		} else {
			grassShadingTex = minimapTex;
		}
	}


	{
		// the shading/normal texture buffers must have PO2 dimensions
		// (excess elements that no vertices map into are left unused)
		glGenTextures(1, &shadingTex);
		glBindTexture(GL_TEXTURE_2D, shadingTex);
		glTexParameteri(GL_TEXTURE_2D, GL_TEXTURE_MAG_FILTER, GL_LINEAR);
		glTexParameteri(GL_TEXTURE_2D, GL_TEXTURE_MIN_FILTER, GL_NEAREST);
		glTexParameteri(GL_TEXTURE_2D, GL_TEXTURE_WRAP_S, GL_CLAMP_TO_EDGE);
		glTexParameteri(GL_TEXTURE_2D, GL_TEXTURE_WRAP_T, GL_CLAMP_TO_EDGE);
		if (anisotropy != 0.0f) {
			glTexParameterf(GL_TEXTURE_2D, GL_TEXTURE_MAX_ANISOTROPY_EXT, anisotropy);
		}

		glTexImage2D(GL_TEXTURE_2D, 0, GL_RGBA8, gs->pwr2mapx, gs->pwr2mapy, 0, GL_RGBA, GL_UNSIGNED_BYTE, NULL);
	}

	{
		#if (SSMF_UNCOMPRESSED_NORMALS == 1)
		std::vector<float> normalsTexBuf(gs->pwr2mapx * gs->pwr2mapy * 4, 0.0f);
		#else
		GLenum texFormat = GL_LUMINANCE_ALPHA16F_ARB;

		if (!!configHandler->Get("GroundNormalTextureHighPrecision", 0)) {
			texFormat = GL_LUMINANCE_ALPHA32F_ARB;
		}
		#endif

		glGenTextures(1, &normalsTex);
		glBindTexture(GL_TEXTURE_2D, normalsTex);
		glTexParameteri(GL_TEXTURE_2D, GL_TEXTURE_MAG_FILTER, GL_LINEAR);
		glTexParameteri(GL_TEXTURE_2D, GL_TEXTURE_MIN_FILTER, GL_NEAREST);
		glTexParameteri(GL_TEXTURE_2D, GL_TEXTURE_WRAP_S, GL_CLAMP_TO_EDGE);
		glTexParameteri(GL_TEXTURE_2D, GL_TEXTURE_WRAP_T, GL_CLAMP_TO_EDGE);
		#if (SSMF_UNCOMPRESSED_NORMALS == 1)
		glTexImage2D(GL_TEXTURE_2D, 0, GL_RGBA32F_ARB, gs->pwr2mapx, gs->pwr2mapy, 0, GL_RGBA, GL_FLOAT, &normalsTexBuf[0]);
		#else
		glTexImage2D(GL_TEXTURE_2D, 0, texFormat, gs->pwr2mapx, gs->pwr2mapy, 0, GL_LUMINANCE_ALPHA, GL_FLOAT, NULL);
		#endif
	}

	file.ReadFeatureInfo();
}


CSmfReadMap::~CSmfReadMap()
{
	delete groundDrawer;

	cornerHeightMapSynced.clear();
	cornerHeightMapUnsynced.clear();

	if (detailTex        != 0) { glDeleteTextures(1, &detailTex       ); }
	if (specularTex      != 0) { glDeleteTextures(1, &specularTex     ); }
	if (minimapTex       != 0) { glDeleteTextures(1, &minimapTex      ); }
	if (shadingTex       != 0) { glDeleteTextures(1, &shadingTex      ); }
	if (normalsTex       != 0) { glDeleteTextures(1, &normalsTex      ); }
	if (splatDetailTex   != 0) { glDeleteTextures(1, &splatDetailTex  ); }
	if (splatDistrTex    != 0) { glDeleteTextures(1, &splatDistrTex   ); }
	if (grassShadingTex  != 0) { glDeleteTextures(1, &grassShadingTex ); }
	if (skyReflectModTex != 0) { glDeleteTextures(1, &skyReflectModTex); }
	if (detailNormalTex  != 0) { glDeleteTextures(1, &detailNormalTex ); }
	if (lightEmissionTex != 0) { glDeleteTextures(1, &lightEmissionTex); }
}


void CSmfReadMap::NewGroundDrawer() { groundDrawer = new CBFGroundDrawer(this); }
CBaseGroundDrawer* CSmfReadMap::GetGroundDrawer() { return (CBaseGroundDrawer*) groundDrawer; }


void CSmfReadMap::UpdateShadingTexPart(int y, int x1, int y1, int xsize, unsigned char* pixelRow) {
	for (int x = 0; x < xsize; ++x) {
		const int xi = x1 + x;
		const int yi = y1 + y;

		const float* heightMap =
			#ifdef USE_UNSYNCED_HEIGHTMAP
		    &cornerHeightMapUnsynced[0];
			#else
			&cornerHeightMapSynced[0];
			#endif
		const float height = heightMap[xi + yi * (gs->mapx + 1)];

		if (height < 0.0f) {
			const int h = (int) - height & 1023; //! waterHeightColors array just holds 1024 colors
			float light = std::min((DiffuseSunCoeff(x + x1, y + y1) + 0.2f) * 2.0f, 1.0f);

			if (height > -10.0f) {
				const float wc = -height * 0.1f;
				const float3 light3 = GetLightValue(x + x1, y + y1) * (1.0f - wc) * 210.0f;
				light *= wc;

				pixelRow[x * 4 + 0] = (unsigned char) (waterHeightColors[h * 4 + 0] * light + light3.x);
				pixelRow[x * 4 + 1] = (unsigned char) (waterHeightColors[h * 4 + 1] * light + light3.y);
				pixelRow[x * 4 + 2] = (unsigned char) (waterHeightColors[h * 4 + 2] * light + light3.z);
			} else {
				pixelRow[x * 4 + 0] = (unsigned char) (waterHeightColors[h * 4 + 0] * light);
				pixelRow[x * 4 + 1] = (unsigned char) (waterHeightColors[h * 4 + 1] * light);
				pixelRow[x * 4 + 2] = (unsigned char) (waterHeightColors[h * 4 + 2] * light);
			}
			pixelRow[x * 4 + 3] = EncodeHeight(height);
		} else {
			const float3& light = GetLightValue(x + x1, y + y1) * 210.0f;

			pixelRow[x * 4 + 0] = (unsigned char) light.x;
			pixelRow[x * 4 + 1] = (unsigned char) light.y;
			pixelRow[x * 4 + 2] = (unsigned char) light.z;
			pixelRow[x * 4 + 3] = 255;
		}
	}
}

void CSmfReadMap::UpdateHeightMapUnsynced(const HeightMapUpdate& update)
{
	const int x1 = update.x1, y1 = update.y1;
	const int x2 = update.x2, y2 = update.y2;

	{
		// update the visible heights and normals
		static const float*  shm = &cornerHeightMapSynced[0];
		static       float*  uhm = &cornerHeightMapUnsynced[0];
		static const float3* sfn = &faceNormalsSynced[0];
		static       float3* ufn = &faceNormalsUnsynced[0];
		static const float3* scn = &centerNormalsSynced[0];
		static       float3* ucn = &centerNormalsUnsynced[0];
		static       float3* rvn = &rawVertexNormals[0];
		static       float3* vvn = &visVertexNormals[0];

		static const int W = gs->mapx + 1;
		static const int H = gs->mapy + 1;
		static const int SS = SQUARE_SIZE;

		// a heightmap update over (x1, y1) - (x2, y2) implies the
		// normals change over (x1 - 1, y1 - 1) - (x2 + 1, y2 + 1)
		const int minx = std::max((x1 - 1),     0);
		const int minz = std::max((y1 - 1),     0);
		const int maxx = std::min((x2 + 1), W - 1);
		const int maxz = std::min((y2 + 1), H - 1);

		const int xsize = maxx - minx;
		const int zsize = maxz - minz;

		#if (SSMF_UNCOMPRESSED_NORMALS == 1)
		std::vector<float> pixels((xsize + 1) * (zsize + 1) * 4, 0.0f);
		#else
		std::vector<float> pixels((xsize + 1) * (zsize + 1) * 2, 0.0f);
		#endif

		int z;
		#pragma omp parallel for private(z)
		for (z = minz; z <= maxz; z++) {
			for (int x = minx; x <= maxx; x++) {
				const int vIdxTL = (z    ) * W + x;
				const int vIdxBL = (z + 1) * W + x;
				const int fIdxTL = (z * (W - 1) + x) * 2    ;
				const int fIdxBR = (z * (W - 1) + x) * 2 + 1;

				const bool hasNgbL = (x >     0); const int xOffL = hasNgbL? 1: 0;
				const bool hasNgbR = (x < W - 1); const int xOffR = hasNgbR? 1: 0;
				const bool hasNgbT = (z >     0); const int zOffT = hasNgbT? 1: 0;
				const bool hasNgbB = (z < H - 1); const int zOffB = hasNgbB? 1: 0;

				// pretend there are 8 incident triangle faces per vertex
				// for each these triangles, calculate the surface normal,
				// then average the 8 normals (this stays closest to the
				// heightmap data)
				// if edge vertex, don't add virtual neighbor normals to vn
				const float3 vtl = float3((x - 1) * SS,  shm[((z - zOffT) * W) + (x - xOffL)],  (z - 1) * SS);
				const float3 vtm = float3((x    ) * SS,  shm[((z - zOffT) * W) + (x        )],  (z - 1) * SS);
				const float3 vtr = float3((x + 1) * SS,  shm[((z - zOffT) * W) + (x + xOffR)],  (z - 1) * SS);

				const float3 vml = float3((x - 1) * SS,  shm[((z        ) * W) + (x - xOffL)],  (z    ) * SS);
				const float3 vmm = float3((x    ) * SS,  shm[((z        ) * W) + (x        )],  (z    ) * SS);
				const float3 vmr = float3((x + 1) * SS,  shm[((z        ) * W) + (x + xOffR)],  (z    ) * SS);

				const float3 vbl = float3((x - 1) * SS,  shm[((z + zOffB) * W) + (x - xOffL)],  (z + 1) * SS);
				const float3 vbm = float3((x    ) * SS,  shm[((z + zOffB) * W) + (x        )],  (z + 1) * SS);
				const float3 vbr = float3((x + 1) * SS,  shm[((z + zOffB) * W) + (x + xOffR)],  (z + 1) * SS);

				float3 vn = ZeroVector;
				float3 tn = ZeroVector;
					tn = (hasNgbT && hasNgbL)? (vtl - vmm).cross((vtm - vmm)): ZeroVector;  if (tn.y < 0.0f) { tn = -tn; }; vn += tn;
					tn = (hasNgbT           )? (vtm - vmm).cross((vtr - vmm)): ZeroVector;  if (tn.y < 0.0f) { tn = -tn; }; vn += tn;
					tn = (hasNgbT && hasNgbR)? (vtr - vmm).cross((vmr - vmm)): ZeroVector;  if (tn.y < 0.0f) { tn = -tn; }; vn += tn;
					tn = (hasNgbR           )? (vmr - vmm).cross((vbr - vmm)): ZeroVector;  if (tn.y < 0.0f) { tn = -tn; }; vn += tn;
					tn = (hasNgbB && hasNgbR)? (vbr - vmm).cross((vbm - vmm)): ZeroVector;  if (tn.y < 0.0f) { tn = -tn; }; vn += tn;
					tn = (hasNgbB           )? (vbm - vmm).cross((vbl - vmm)): ZeroVector;  if (tn.y < 0.0f) { tn = -tn; }; vn += tn;
					tn = (hasNgbB && hasNgbL)? (vbl - vmm).cross((vml - vmm)): ZeroVector;  if (tn.y < 0.0f) { tn = -tn; }; vn += tn;
					tn = (hasNgbL           )? (vml - vmm).cross((vtl - vmm)): ZeroVector;  if (tn.y < 0.0f) { tn = -tn; }; vn += tn;
				float3 fnTL;
				float3 fnBR;

				// update the raw vertex normal
				rvn[vIdxTL] = vn.ANormalize();

				#ifdef USE_UNSYNCED_HEIGHTMAP
				if (update.los) {
					// update the visible vertex/face height/normal
					uhm[vIdxTL] = shm[vIdxTL];
					vvn[vIdxTL] = rvn[vIdxTL];

					if (hasNgbR && hasNgbB) {
						// x == maxx and z == maxz are illegal indices for these
						ufn[fIdxTL    ] = sfn[fIdxTL    ];
						ufn[fIdxBR    ] = sfn[fIdxBR    ];
						ucn[fIdxTL / 2] = scn[fIdxTL / 2];
					}
				}
				#endif

				// compress the range [-1, 1] to [0, 1] to prevent clamping
				// (ideally, should use an FBO with FP32 texture attachment)
				#if (SSMF_UNCOMPRESSED_NORMALS == 1)
				pixels[((z - minz) * xsize + (x - minx)) * 4 + 0] = ((vvn[vIdxTL].x + 1.0f) * 0.5f);
				pixels[((z - minz) * xsize + (x - minx)) * 4 + 1] = ((vvn[vIdxTL].y + 1.0f) * 0.5f);
				pixels[((z - minz) * xsize + (x - minx)) * 4 + 2] = ((vvn[vIdxTL].z + 1.0f) * 0.5f);
				pixels[((z - minz) * xsize + (x - minx)) * 4 + 3] = 1.0f;
				#else
				//! note: y-coord is regenerated in the shader via "sqrt(1 - x*x - z*z)",
				//!   this gives us 2 solutions but we know that the y-coord always points
				//!   upwards, so we can reconstruct it in the shader.
				pixels[((z - minz) * xsize + (x - minx)) * 2 + 0] = ((vvn[vIdxTL].x + 1.0f) * 0.5f);
				pixels[((z - minz) * xsize + (x - minx)) * 2 + 1] = ((vvn[vIdxTL].z + 1.0f) * 0.5f);
				#endif
			}
		}

		if (globalRendering->haveGLSL) {
			// <normalsTex> is not used by ARB shaders
			glBindTexture(GL_TEXTURE_2D, normalsTex);
			#if (SSMF_UNCOMPRESSED_NORMALS == 1)
			glTexSubImage2D(GL_TEXTURE_2D, 0, minx, minz, xsize, zsize, GL_RGBA, GL_FLOAT, &pixels[0]);
			#else
			glTexSubImage2D(GL_TEXTURE_2D, 0, minx, minz, xsize, zsize, GL_LUMINANCE_ALPHA, GL_FLOAT, &pixels[0]);
			#endif
		}
	}

	{
<<<<<<< HEAD
		const int xsize = (x2 - x1) + 1;
		const int ysize = (y2 - y1) + 1;
=======
		// ReadMap::UpdateHeightMapSynced clamps to [0, gs->mapx - 1]
		// but we want it to be [0, gs->mapx] for the shading texture
		const int xsize = Clamp((x2 - x1) + 1, 0, gs->mapx);
		const int ysize = Clamp((y2 - y1) + 1, 0, gs->mapy);
>>>>>>> aec14181

		// update the shading texture (even if the map has specular
		// lighting, we still need it to modulate the minimap image,
		// as well as for several extraTexture overlays)
		// this can be done for diffuse lighting only
		std::vector<unsigned char> pixels(xsize * ysize * 4, 0.0f);

		int y;
		#pragma omp parallel for private(y)
		for (y = 0; y < ysize; ++y) {
			UpdateShadingTexPart(y, x1, y1, xsize, &pixels[y * xsize * 4]);
		}

		// redefine the texture subregion
		glBindTexture(GL_TEXTURE_2D, shadingTex);
		glTexSubImage2D(GL_TEXTURE_2D, 0, x1, y1, xsize, ysize, GL_RGBA, GL_UNSIGNED_BYTE, &pixels[0]);
		glBindTexture(GL_TEXTURE_2D, 0);
	}
}


void CSmfReadMap::UpdateShadingTexture() {
	const int xsize = gs->mapx + 1;
	const int ysize = gs->mapy + 1;
	int y = shadingTexUpdateIter;

	shadingTexUpdateIter = (shadingTexUpdateIter + 1) % (ysize * shadingTexUpdateRate);
	if ((y % shadingTexUpdateRate) != 0)
		return;

	y /= shadingTexUpdateRate;
//	y = (y * 2 + ((((ysize % 2) == 0) && (y >= (ysize / 2))) ? 1 : 0)) % ysize;

	UpdateShadingTexPart(y, 0, 0, xsize, &shadingTexPixelRow[0]);

	glBindTexture(GL_TEXTURE_2D, shadingTex);
	glTexSubImage2D(GL_TEXTURE_2D, 0, 0, y, xsize, 1, GL_RGBA, GL_UNSIGNED_BYTE, &shadingTexPixelRow[0]);
}


float CSmfReadMap::DiffuseSunCoeff(const int& x, const int& y) const
{
	const float3& N = visVertexNormals[(y * (gs->mapx + 1)) + x];
	const float3& L = sky->GetLight()->GetLightDir();
	return Clamp(L.dot(N), 0.0f, 1.0f);
}


float3 CSmfReadMap::GetLightValue(const int& x, const int& y) const
{
	float3 light =
		mapInfo->light.groundAmbientColor +
		mapInfo->light.groundSunColor * DiffuseSunCoeff(x, y);

	for (int a = 0; a < 3; ++a) {
		if (light[a] > 1.0f) {
			light[a] = 1.0f;
		}
	}

	return light;
}


void CSmfReadMap::DrawMinimap() const
{
	glDisable(GL_ALPHA_TEST);

	glActiveTextureARB(GL_TEXTURE0_ARB);
	glEnable(GL_TEXTURE_2D);
	glBindTexture(GL_TEXTURE_2D, shadingTex);
	// glTexEnvi(GL_TEXTURE_ENV, GL_SOURCE0_RGB_ARB, GL_PREVIOUS_ARB);
	// glTexEnvi(GL_TEXTURE_ENV, GL_SOURCE1_RGB_ARB, GL_TEXTURE);
	// glTexEnvi(GL_TEXTURE_ENV, GL_COMBINE_RGB_ARB, GL_MODULATE);
	// glTexEnvi(GL_TEXTURE_ENV, GL_RGB_SCALE_ARB, 2);
	// glTexEnvi(GL_TEXTURE_ENV, GL_TEXTURE_ENV_MODE, GL_COMBINE_ARB);

	glActiveTextureARB(GL_TEXTURE1_ARB);
	glEnable(GL_TEXTURE_2D);
	glBindTexture(GL_TEXTURE_2D, minimapTex);
	// glTexEnvi(GL_TEXTURE_ENV, GL_TEXTURE_ENV_MODE, GL_MODULATE);

	if (groundDrawer->DrawExtraTex()) {
		glActiveTextureARB(GL_TEXTURE2_ARB);
		glEnable(GL_TEXTURE_2D);
		glTexEnvi(GL_TEXTURE_ENV,GL_COMBINE_RGB_ARB,GL_ADD_SIGNED_ARB);
		glTexEnvi(GL_TEXTURE_ENV,GL_TEXTURE_ENV_MODE,GL_COMBINE_ARB);
		glBindTexture(GL_TEXTURE_2D, groundDrawer->infoTex);
		glActiveTextureARB(GL_TEXTURE0_ARB);
	}

	static float isx = gs->mapx / float(gs->pwr2mapx);
	static float isy = gs->mapy / float(gs->pwr2mapy);

	glColor4f(1, 1, 1, 1);
	glBegin(GL_QUADS);
		glTexCoord2f(0, isy);
		glMultiTexCoord2fARB(GL_TEXTURE1_ARB, 0, 1);
		glMultiTexCoord2fARB(GL_TEXTURE2_ARB, 0, isy);
		glVertex2f(0, 0);
		glTexCoord2f(0, 0);
		glMultiTexCoord2fARB(GL_TEXTURE1_ARB, 0, 0);
		glMultiTexCoord2fARB(GL_TEXTURE2_ARB, 0, 0);
		glVertex2f(0, 1);
		glTexCoord2f(isx, 0);
		glMultiTexCoord2fARB(GL_TEXTURE1_ARB, 1, 0);
		glMultiTexCoord2fARB(GL_TEXTURE2_ARB, isx, 0);
		glVertex2f(1, 1);
		glTexCoord2f(isx, isy);
		glMultiTexCoord2fARB(GL_TEXTURE1_ARB, 1, 1);
		glMultiTexCoord2fARB(GL_TEXTURE2_ARB, isx, isy);
		glVertex2f(1, 0);
	glEnd();

	glActiveTextureARB(GL_TEXTURE1_ARB);
	glDisable(GL_TEXTURE_2D);

	glActiveTextureARB(GL_TEXTURE2_ARB);
	glTexEnvi(GL_TEXTURE_ENV, GL_TEXTURE_ENV_MODE, GL_MODULATE);
	glDisable(GL_TEXTURE_2D);

	glActiveTextureARB(GL_TEXTURE0_ARB);
	//glTexEnvi(GL_TEXTURE_ENV,GL_RGB_SCALE_ARB,1);
	//glTexEnvi(GL_TEXTURE_ENV,GL_TEXTURE_ENV_MODE,GL_MODULATE);
	glDisable(GL_TEXTURE_2D);
}


void CSmfReadMap::GridVisibility(CCamera* cam, int quadSize, float maxdist, CReadMap::IQuadDrawer *qd, int extraSize)
{
	const int cx = (int)(cam->pos.x / (SQUARE_SIZE * quadSize));
	const int cy = (int)(cam->pos.z / (SQUARE_SIZE * quadSize));

	const int drawSquare = int(maxdist / (SQUARE_SIZE * quadSize)) + 1;

	const int drawQuadsX = (int)(gs->mapx / quadSize);
	const int drawQuadsY = (int)(gs->mapy / quadSize);

	int sy = cy - drawSquare;
	int ey = cy + drawSquare;
	int sxi = cx - drawSquare;
	int exi = cx + drawSquare;

	if (sy < 0)
		sy = 0;
	if (ey > drawQuadsY - 1)
		ey = drawQuadsY - 1;

	if (sxi < 0)
		sxi = 0;
	if (exi > drawQuadsX - 1)
		exi = drawQuadsX - 1;

	for (int y = sy; y <= ey; y++) {
		int sx = sxi;
		int ex = exi;
		float xtest, xtest2;
		std::vector<CBFGroundDrawer::fline>::iterator fli;
		for (fli = groundDrawer->left.begin(); fli != groundDrawer->left.end(); ++fli) {
			xtest  = ((fli->base + fli->dir * ( y * quadSize)            ));
			xtest2 = ((fli->base + fli->dir * ((y * quadSize) + quadSize)));

			if (xtest > xtest2)
				xtest = xtest2;

			xtest /= quadSize;

			if (xtest - extraSize > sx)
				sx = ((int) xtest) - extraSize;
		}
		for (fli = groundDrawer->right.begin(); fli != groundDrawer->right.end(); ++fli) {
			xtest  = ((fli->base + fli->dir *  (y * quadSize)           ));
			xtest2 = ((fli->base + fli->dir * ((y * quadSize) + quadSize)));

			if (xtest < xtest2)
				xtest = xtest2;

			xtest /= quadSize;

			if (xtest + extraSize < ex)
				ex = ((int) xtest) + extraSize;
		}

		for (int x = sx; x <= ex; x++)
			qd->DrawQuad(x, y);
	}
}


int CSmfReadMap::GetNumFeatures ()
{
	return file.GetNumFeatures();
}


int CSmfReadMap::GetNumFeatureTypes()
{
	return file.GetNumFeatureTypes();
}


void CSmfReadMap::GetFeatureInfo(MapFeatureInfo* f)
{
	file.ReadFeatureInfo(f);
}


const char* CSmfReadMap::GetFeatureTypeName (int typeID)
{
	return file.GetFeatureTypeName(typeID);
}


unsigned char* CSmfReadMap::GetInfoMap(const std::string& name, MapBitmapInfo* bmInfo)
{
	// get size
	file.GetInfoMapSize(name, bmInfo);
	if (bmInfo->width <= 0) return NULL;

	// get data
	unsigned char* data = new unsigned char[bmInfo->width * bmInfo->height];
	file.ReadInfoMap(name, data);
	return data;
}


void CSmfReadMap::FreeInfoMap(const std::string& name, unsigned char *data)
{
	delete[] data;
}


void CSmfReadMap::ConfigureAnisotropy()
{
	if (!GLEW_EXT_texture_filter_anisotropic) {
		anisotropy = 0.0f;
		return;
	}

	const char* SMFTexAniso = "SMFTexAniso";

	anisotropy = atof(configHandler->GetString(SMFTexAniso, "0.0").c_str());

	if (anisotropy < 1.0f) {
		anisotropy = 0.0f; // disabled
	} else {
		GLfloat maxAniso;
		glGetFloatv(GL_MAX_TEXTURE_MAX_ANISOTROPY_EXT, &maxAniso);
		if (anisotropy > maxAniso) {
			anisotropy = maxAniso;
			char buf[64];
			SNPRINTF(buf, sizeof(buf), "%f", anisotropy);
			configHandler->SetString(SMFTexAniso, buf);
		}
	}
}<|MERGE_RESOLUTION|>--- conflicted
+++ resolved
@@ -439,15 +439,10 @@
 	}
 
 	{
-<<<<<<< HEAD
-		const int xsize = (x2 - x1) + 1;
-		const int ysize = (y2 - y1) + 1;
-=======
 		// ReadMap::UpdateHeightMapSynced clamps to [0, gs->mapx - 1]
 		// but we want it to be [0, gs->mapx] for the shading texture
 		const int xsize = Clamp((x2 - x1) + 1, 0, gs->mapx);
 		const int ysize = Clamp((y2 - y1) + 1, 0, gs->mapy);
->>>>>>> aec14181
 
 		// update the shading texture (even if the map has specular
 		// lighting, we still need it to modulate the minimap image,
