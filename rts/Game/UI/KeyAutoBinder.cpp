--- conflicted
+++ resolved
@@ -11,11 +11,8 @@
 #include "KeyBindings.h"
 #include "Game/GameSetup.h"
 #include "Sim/Misc/Team.h"
-<<<<<<< HEAD
 #include "Lua/LuaDefs.h"
-=======
 #include "Lua/LuaCallInCheck.h"
->>>>>>> 969c4bdc
 #include "Lua/LuaConstGame.h"
 #include "Lua/LuaUnitDefs.h"
 #include "Lua/LuaWeaponDefs.h"
@@ -151,11 +148,7 @@
 		logOutput.Print(codeStr);
 	}
 
-<<<<<<< HEAD
-	if (!LoadCode(codeStr, CompareFuncName + "()")) {
-=======
-	if (!LoadCode(L, code, "Compare()")) {
->>>>>>> 969c4bdc
+	if (!LoadCode(L, codeStr, CompareFuncName + "()")) {
 		return false;
 	}
 
@@ -200,13 +193,8 @@
 		logOutput.Print(sortCall);
 	}
 
-<<<<<<< HEAD
-	if (!LoadCode(reqCall,  keystr + ":" + ReqFuncName + "()") ||
-	    !LoadCode(sortCall, keystr + ":" + SortFuncName + "()")) {
-=======
-	if (!LoadCode(L, reqCall,  keystr + ":HasReqs()") ||
-	    !LoadCode(L, sortCall, keystr + ":IsBetter()")) {
->>>>>>> 969c4bdc
+	if (!LoadCode(L, reqCall,  keystr + ":" + ReqFuncName + "()") ||
+	    !LoadCode(L, sortCall, keystr + ":" + SortFuncName + "()")) {
 		return false;
 	}
 
