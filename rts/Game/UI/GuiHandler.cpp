/* This file is part of the Spring engine (GPL v2 or later), see LICENSE.html */

#include "StdAfx.h"

#include <map>
#include <set>
#include <list>

#include "mmgr.h"

#include "GuiHandler.h"
#include "SDL_keysym.h"
#include "SDL_mouse.h"
#include "CommandColors.h"
#include "KeyBindings.h"
#include "KeyCodes.h"
#include "LuaUI.h"
#include "MiniMap.h"
#include "MouseHandler.h"
#include "Game/Camera.h"
#include "Game/Game.h"
#include "Game/GameHelper.h"
#include "Game/SelectedUnits.h"
#include "Lua/LuaCallInCheck.h"
#include "Lua/LuaTextures.h"
#include "Lua/LuaGaia.h"
#include "Lua/LuaRules.h"
#include "Map/BaseGroundDrawer.h"
#include "Map/Ground.h"
#include "Map/MapInfo.h"
#include "Map/MetalMap.h"
#include "Map/ReadMap.h"
#include "Rendering/glFont.h"
#include "Rendering/IconHandler.h"
#include "Rendering/UnitDrawer.h"
#include "Rendering/GL/glExtra.h"
#include "Rendering/Textures/Bitmap.h"
#include "Rendering/Textures/NamedTextures.h"
#include "Sim/Features/Feature.h"
#include "Sim/Misc/LosHandler.h"
#include "Sim/Units/CommandAI/CommandAI.h"
#include "Sim/Units/CommandAI/BuilderCAI.h"
#include "Sim/Units/UnitDefHandler.h"
#include "Sim/Units/Unit.h"
#include "Sim/Units/UnitHandler.h"
#include "Sim/Units/UnitLoader.h"
#include "Sim/Weapons/WeaponDefHandler.h"
#include "Sim/Weapons/Weapon.h"
#include "Sound/IEffectChannel.h"
#include "Sound/ISound.h"
#include "EventHandler.h"
#include "FileSystem/SimpleParser.h"
#include "LogOutput.h"
#include "ConfigHandler.h"
#include "Util.h"
#include "myMath.h"

extern boost::uint8_t *keys;


//////////////////////////////////////////////////////////////////////
// Construction/Destruction
//////////////////////////////////////////////////////////////////////


CGuiHandler* guihandler = NULL;


CGuiHandler::CGuiHandler():
	inCommand(-1),
	buildFacing(0),
	buildSpacing(0),
	needShift(false),
	showingMetal(false),
	activeMousePress(false),
	forceLayoutUpdate(false),
	maxPage(0),
	activePage(0),
	defaultCmdMemory(-1),
	explicitCommand(-1),
	curIconCommand(-1),
	actionOffset(0),
	drawSelectionInfo(true),
	gatherMode(false),
	hasLuaUILayoutCommands(false)
{
	icons = new IconInfo[16];
	iconsSize = 16;
	iconsCount = 0;

	LoadDefaults();
	LoadConfig("ctrlpanel.txt");

	miniMapMarker = !!configHandler->Get("MiniMapMarker", 1);
	invertQueueKey = !!configHandler->Get("InvertQueueKey", 0);

	autoShowMetal = mapInfo->gui.autoShowMetal;

	useStencil = false;
	if (GLEW_NV_depth_clamp && !!configHandler->Get("StencilBufferBits", 1)) {
		GLint stencilBits;
		glGetIntegerv(GL_STENCIL_BITS, &stencilBits);
		useStencil = (stencilBits >= 1);
	}

	failedSound = sound->GetSoundId("FailedCommand", false);
}


CGuiHandler::~CGuiHandler()
{
	CLuaUI::FreeHandler();

	delete[] icons;

	std::map<std::string, unsigned int>::iterator it;
	for (it = textureMap.begin(); it != textureMap.end(); ++it) {
		const GLuint texID = it->second;
		glDeleteTextures (1, &texID);
	}
}


bool CGuiHandler::GetQueueKeystate() const
{
	return (!invertQueueKey && keys[SDLK_LSHIFT]) ||
	       (invertQueueKey && !keys[SDLK_LSHIFT]);
}


void CGuiHandler::LoadDefaults()
{
	xIcons = 2;
	yIcons = 8;

	xPos        = 0.000f;
	yPos        = 0.175f;
	xIconSize   = 0.060f;
	yIconSize   = 0.060f;
	textBorder  = 0.003f;
	iconBorder  = 0.003f;
	frameBorder = 0.003f;

	xSelectionPos = 0.018f;
	ySelectionPos = 0.127f;

	frameAlpha = -1.0f;
	textureAlpha = 0.8f;

	dropShadows = true;
	useOptionLEDs = true;

	selectGaps = true;
	selectThrough = false;

	menuName = "";

	outlineFonts = false;

	attackRect = false;
	newAttackMode = true;
	invColorSelect = true;
	frontByEnds = false;
}


static bool SafeAtoF(float& var, const std::string& value)
{
	char* endPtr;
	const char* startPtr = value.c_str();
	const float tmp = (float)strtod(startPtr, &endPtr);
	if (endPtr == startPtr) {
		return false;
	}
	var = tmp;
	return true;
}


bool CGuiHandler::LoadConfig(const std::string& filename)
{
	CFileHandler ifs(filename);
	CSimpleParser parser(ifs);

	std::string deadStr = "";
	std::string prevStr = "";
	std::string nextStr = "";
	std::string fillOrderStr = "";

	while (true) {
		const std::string line = parser.GetCleanLine();
		if (line.empty()) {
			break;
		}

		const std::vector<std::string> &words = parser.Tokenize(line, 1);

		const std::string command = StringToLower(words[0]);

		if ((command == "dropshadows") && (words.size() > 1)) {
			dropShadows = !!atoi(words[1].c_str());
		}
		else if ((command == "useoptionleds") && (words.size() > 1)) {
			useOptionLEDs = !!atoi(words[1].c_str());
		}
		else if ((command == "selectgaps") && (words.size() > 1)) {
			selectGaps = !!atoi(words[1].c_str());
		}
		else if ((command == "selectthrough") && (words.size() > 1)) {
			selectThrough = !!atoi(words[1].c_str());
		}
		else if ((command == "deadiconslot") && (words.size() > 1)) {
			deadStr = StringToLower(words[1]);
		}
		else if ((command == "prevpageslot") && (words.size() > 1)) {
			prevStr = StringToLower(words[1]);
		}
		else if ((command == "nextpageslot") && (words.size() > 1)) {
			nextStr = StringToLower(words[1]);
		}
		else if ((command == "fillorder") && (words.size() > 1)) {
			fillOrderStr = StringToLower(words[1]);
		}
		else if ((command == "xicons") && (words.size() > 1)) {
			xIcons = atoi(words[1].c_str());
		}
		else if ((command == "yicons") && (words.size() > 1)) {
			yIcons = atoi(words[1].c_str());
		}
		else if ((command == "xiconsize") && (words.size() > 1)) {
			SafeAtoF(xIconSize, words[1]);
		}
		else if ((command == "yiconsize") && (words.size() > 1)) {
			SafeAtoF(yIconSize, words[1]);
		}
		else if ((command == "xpos") && (words.size() > 1)) {
			SafeAtoF(xPos, words[1]);
		}
		else if ((command == "ypos") && (words.size() > 1)) {
			SafeAtoF(yPos, words[1]);
		}
		else if ((command == "textborder") && (words.size() > 1)) {
			SafeAtoF(textBorder, words[1]);
		}
		else if ((command == "iconborder") && (words.size() > 1)) {
			SafeAtoF(iconBorder, words[1]);
		}
		else if ((command == "frameborder") && (words.size() > 1)) {
			SafeAtoF(frameBorder, words[1]);
		}
		else if ((command == "xselectionpos") && (words.size() > 1)) {
			SafeAtoF(xSelectionPos, words[1]);
		}
		else if ((command == "yselectionpos") && (words.size() > 1)) {
			SafeAtoF(ySelectionPos, words[1]);
		}
		else if ((command == "framealpha") && (words.size() > 1)) {
			SafeAtoF(frameAlpha, words[1]);
		}
		else if ((command == "texturealpha") && (words.size() > 1)) {
			SafeAtoF(textureAlpha, words[1]);
		}
		else if ((command == "outlinefont") && (words.size() > 1)) {
			outlineFonts = !!atoi(words[1].c_str());
		}
		else if ((command == "attackrect") && (words.size() > 1)) {
			attackRect = !!atoi(words[1].c_str());
		}
		else if ((command == "newattackmode") && (words.size() > 1)) {
			newAttackMode = !!atoi(words[1].c_str());
		}
		else if ((command == "invcolorselect") && (words.size() > 1)) {
			invColorSelect = !!atoi(words[1].c_str());
		}
		else if ((command == "frontbyends") && (words.size() > 1)) {
			frontByEnds = !!atoi(words[1].c_str());
		}
	}

	// sane clamps
	xIcons      = std::max(2,      xIcons);
	yIcons      = std::max(2,      yIcons);
	xIconSize   = std::max(0.010f, xIconSize);
	yIconSize   = std::max(0.010f, yIconSize);
	iconBorder  = std::max(0.0f,   iconBorder);
	frameBorder = std::max(0.0f,   frameBorder);

	xIconStep = xIconSize + (iconBorder * 2.0f);
	yIconStep = yIconSize + (iconBorder * 2.0f);

	iconsPerPage = (xIcons * yIcons);

	buttonBox.x1 = xPos;
	buttonBox.x2 = xPos + (frameBorder * 2.0f) + (xIcons * xIconStep);
	buttonBox.y1 = yPos;
	buttonBox.y2 = yPos + (frameBorder * 2.0f) + (yIcons * yIconStep);

	if (!deadStr.empty()) {
		deadIconSlot = ParseIconSlot(deadStr);
	}	else {
		deadIconSlot = -1;
	}

	if (!prevStr.empty() && (prevStr != "auto")) {
		if (prevStr == "none") {
			prevPageSlot = -1;
		} else {
			prevPageSlot = ParseIconSlot(prevStr);
		}
	}	else {
		prevPageSlot = iconsPerPage - 2;
	}

	if (!nextStr.empty() && (nextStr != "auto")) {
		if (nextStr == "none") {
			nextPageSlot = -1;
		} else {
			nextPageSlot = ParseIconSlot(nextStr);
		}
	}	else {
		nextPageSlot = iconsPerPage - 1;
	}

	if (deadIconSlot >= 0) {
		const float fullBorder = frameBorder + iconBorder;
		const float fx = (float)(deadIconSlot % xIcons);
		const float fy = (float)(deadIconSlot / xIcons);
		xBpos = buttonBox.x1 + (fullBorder + (0.5 * xIconSize) + (fx * xIconStep));
		yBpos = buttonBox.y2 - (fullBorder + (0.5 * yIconSize) + (fy * yIconStep));
	}
	else if ((prevPageSlot >= 0) && (nextPageSlot >= 0)) {
		// place in the middle of adjacent paging icons
		const int delta = abs(prevPageSlot - nextPageSlot);
		if ((delta == 1) || (delta == xIcons)) {
			const float fullBorder = frameBorder + iconBorder;
			const float fxp = (float)(prevPageSlot % xIcons);
			const float fyp = (float)(prevPageSlot / xIcons);
			const float fxn = (float)(nextPageSlot % xIcons);
			const float fyn = (float)(nextPageSlot / xIcons);
			const float fx = 0.5f * (fxp + fxn);
			const float fy = 0.5f * (fyp + fyn);
			xBpos = buttonBox.x1 + (fullBorder + (0.5 * xIconSize) + (fx * xIconStep));
			yBpos = buttonBox.y2 - (fullBorder + (0.5 * yIconSize) + (fy * yIconStep));
		}
		else {
			xBpos = yBpos = -1.0f; // off screen
		}
	}
	else {
		xBpos = yBpos = -1.0f; // off screen
	}

	ParseFillOrder(fillOrderStr);

	return true;
}


void CGuiHandler::ParseFillOrder(const std::string& text)
{
	// setup the default order
	fillOrder.clear();
	for (int i = 0; i < iconsPerPage; i++) {
		fillOrder.push_back(i);
	}

	// split the std::string into slot names
	const std::vector<std::string> &slotNames = CSimpleParser::Tokenize(text, 0);
	if ((int)slotNames.size() != iconsPerPage) {
		return;
	}

	std::set<int>    slotSet;
	std::vector<int> slotVec;
	for (int s = 0; s < iconsPerPage; s++) {
		const int slotNumber = ParseIconSlot(slotNames[s]);
		if ((slotNumber < 0) || (slotNumber >= iconsPerPage) ||
				(slotSet.find(slotNumber) != slotSet.end())) {
			return;
		}
		slotSet.insert(slotNumber);
		slotVec.push_back(slotNumber);
	}

	fillOrder = slotVec;
}


int CGuiHandler::ParseIconSlot(const std::string& text) const
{
	const char rowLetter = tolower(text[0]);
	if ((rowLetter < 'a') || (rowLetter > 'z')) {
		return -1;
	}
	const int row = rowLetter - 'a';
	if (row >= yIcons) {
		return -1;
	}

	char* endPtr;
	const char* startPtr = text.c_str() + 1;
	int column = strtol(startPtr, &endPtr, 10);
	if ((endPtr == startPtr) || (column < 0) || (column >= xIcons)) {
		return -1;
	}

	return (row * xIcons) + column;
}


bool CGuiHandler::ReloadConfig(const std::string& filename)
{
	LoadConfig(filename);
	activePage = 0;
	selectedUnits.SetCommandPage(activePage);
	LayoutIcons(false);
	return true;
}


void CGuiHandler::ResizeIconArray(unsigned int size)
{
	unsigned int minIconsSize = iconsSize;
	while (minIconsSize < size) {
		minIconsSize *= 2;
	}
	if (iconsSize < minIconsSize) {
		iconsSize = minIconsSize;
		delete[] icons;
		icons = new IconInfo[iconsSize];
	}
}


void CGuiHandler::AppendPrevAndNext(std::vector<CommandDescription>& cmds)
{
	CommandDescription cd;

	cd.id=CMD_INTERNAL;
	cd.action="prevmenu";
	cd.type=CMDTYPE_PREV;
	cd.name="";
	cd.tooltip = "Previous menu";
	cmds.push_back(cd);

	cd.id=CMD_INTERNAL;
	cd.action="nextmenu";
	cd.type=CMDTYPE_NEXT;
	cd.name="";
	cd.tooltip = "Next menu";
	cmds.push_back(cd);
}


int CGuiHandler::FindInCommandPage()
{
	if ((inCommand < 0) || ((size_t)inCommand >= commands.size())) {
		return -1;
	}
	for (int ii = 0; ii < iconsCount; ii++) {
		const IconInfo& icon = icons[ii];
		if (icon.commandsID == inCommand) {
			return (ii / iconsPerPage);
		}
	}
	return -1;
}


void CGuiHandler::RevertToCmdDesc(const CommandDescription& cmdDesc,
                                  bool defaultCommand, bool samePage)
{
	for (size_t a = 0; a < commands.size(); ++a) {
		if (commands[a].id == cmdDesc.id) {
			if (defaultCommand) {
				defaultCmdMemory = a;
				return;
			}
			inCommand = a;
			if (commands[a].type == CMDTYPE_ICON_BUILDING) {
				const UnitDef* ud = unitDefHandler->GetUnitDefByID(-commands[a].id);
				SetShowingMetal(ud->extractsMetal > 0);
			} else {
				SetShowingMetal(false);
			}
			if (samePage) {
				for (int ii = 0; ii < iconsCount; ii++) {
					if (inCommand == icons[ii].commandsID) {
						activePage = std::min(maxPage, (ii / iconsPerPage));;
						selectedUnits.SetCommandPage(activePage);
					}
				}
			}
			return;
		}
	}
}


void CGuiHandler::LayoutIcons(bool useSelectionPage)
{
	GML_RECMUTEX_LOCK(gui); // LayoutIcons - updates inCommand. Called from CGame::Draw --> RunLayoutCommand

	const bool defCmd =
		(mouse->buttons[SDL_BUTTON_RIGHT].pressed &&
		 (defaultCmdMemory >= 0) && (inCommand < 0) &&
		 ((activeReceiver == this) || (minimap->ProxyMode())));

	const int activeCmd = defCmd ? defaultCmdMemory : inCommand;

	// copy the current command state
	const bool validInCommand = (activeCmd >= 0) && ((size_t)activeCmd < commands.size());
	CommandDescription cmdDesc;
	if (validInCommand) {
		cmdDesc = commands[activeCmd];
	}
	const bool samePage = validInCommand && (activePage == FindInCommandPage());
	useSelectionPage = useSelectionPage && !samePage;

	// reset some of our state
	inCommand = -1;
	defaultCmdMemory = -1;
	commands.clear();
	forceLayoutUpdate = false;

	if (luaUI && luaUI->HasLayoutButtons()) {
		if (LayoutCustomIcons(useSelectionPage)) {
			if (validInCommand) {
				RevertToCmdDesc(cmdDesc, defCmd, samePage);
			}
			return; // we're done here
		}
		else {
			CLuaUI::FreeHandler();
			LoadConfig("ctrlpanel.txt");
		}
	}

	// get the commands to process
	CSelectedUnits::AvailableCommandsStruct ac;
	ac = selectedUnits.GetAvailableCommands();
	ConvertCommands(ac.commands);

	std::vector<CommandDescription> hidden;
	std::vector<CommandDescription>::const_iterator cdi;

	// separate the visible/hidden icons
	for (cdi = ac.commands.begin(); cdi != ac.commands.end(); ++cdi){
		if (cdi->hidden) {
			hidden.push_back(*cdi);
		} else {
			commands.push_back(*cdi);
		}
	}

	// assign extra icons for internal commands
	int extraIcons = 0;
	if (deadIconSlot >= 0) { extraIcons++; }
	if (prevPageSlot >= 0) { extraIcons++; }
	if (nextPageSlot >= 0) { extraIcons++; }

	const int cmdCount        = (int)commands.size();
	const int cmdIconsPerPage = (iconsPerPage - extraIcons);
	const int pageCount       = ((cmdCount + (cmdIconsPerPage - 1)) / cmdIconsPerPage);

	const bool multiPage = (pageCount > 1);

	const int prevPageCmd = cmdCount + 0;
	const int nextPageCmd = cmdCount + 1;

	maxPage    = std::max(0, pageCount - 1);
	iconsCount = pageCount * iconsPerPage;

	// resize the icon array if required
	ResizeIconArray(iconsCount);

	int ci = 0; // command index

	for (int ii = 0; ii < iconsCount; ii++) {

		// map the icon order
		const int tmpSlot = (ii % iconsPerPage);
		const int mii = ii - tmpSlot + fillOrder[tmpSlot]; // mapped icon index

		IconInfo& icon = icons[mii];
		const int slot = (mii % iconsPerPage);

		if (slot == deadIconSlot) {
			icon.commandsID = -1;
		}
		else if (slot == nextPageSlot) {
			icon.commandsID = multiPage ? nextPageCmd : -1;
		}
		else if (slot == prevPageSlot) {
			icon.commandsID = multiPage ? prevPageCmd : -1;
		}
		else if (ci >= cmdCount) {
			icon.commandsID = -1;
		}
		else {
			icon.commandsID = ci;
			ci++;
		}

		// setup the geometry
		if (icon.commandsID >= 0) {
			const float fx = (float)(slot % xIcons);
			const float fy = (float)(slot / xIcons);

			const float fullBorder = frameBorder + iconBorder;
			icon.visual.x1 = buttonBox.x1 + (fullBorder + (fx * xIconStep));
			icon.visual.x2 = icon.visual.x1 + xIconSize;
			icon.visual.y1 = buttonBox.y2 - (fullBorder + (fy * yIconStep));
			icon.visual.y2 = icon.visual.y1 - yIconSize;

			const float noGap = selectGaps ? 0.0f : (iconBorder + 0.0005f);
			icon.selection.x1 = icon.visual.x1 - noGap;
			icon.selection.x2 = icon.visual.x2 + noGap;
			icon.selection.y1 = icon.visual.y1 + noGap;
			icon.selection.y2 = icon.visual.y2 - noGap;
		}
		else {
			// make sure this icon does not get selected
			icon.selection.x1 = icon.selection.x2 = -1.0f;
			icon.selection.y1 = icon.selection.y2 = -1.0f;
		}
	}

	// append the Prev and Next commands  (if required)
	if (multiPage) {
		AppendPrevAndNext(commands);
	}

	// append the hidden commands
	for (cdi = hidden.begin(); cdi != hidden.end(); ++cdi) {
		commands.push_back(*cdi);
	}

	// try to setup the old command state
	// (inCommand, activePage, showingMetal)
	if (validInCommand) {
		RevertToCmdDesc(cmdDesc, defCmd, samePage);
	} else if (useSelectionPage) {
		activePage = std::min(maxPage, ac.commandPage);
	}
	activePage = std::min(maxPage, activePage);
}


bool CGuiHandler::LayoutCustomIcons(bool useSelectionPage)
{
	if (luaUI == NULL) {
		return false;
	}

	// get the commands to process
	CSelectedUnits::AvailableCommandsStruct ac;
	ac = selectedUnits.GetAvailableCommands();
	std::vector<CommandDescription> cmds = ac.commands;
	if (!cmds.empty()) {
		ConvertCommands(cmds);
		AppendPrevAndNext(cmds);
	}

	// call for a custom layout
	int tmpXicons = xIcons;
	int tmpYicons = yIcons;
	std::vector<int> removeCmds;
	std::vector<CommandDescription> customCmds;
	std::vector<int> onlyTextureCmds;
	std::vector<CLuaUI::ReStringPair> reTextureCmds;
	std::vector<CLuaUI::ReStringPair> reNamedCmds;
	std::vector<CLuaUI::ReStringPair> reTooltipCmds;
	std::vector<CLuaUI::ReParamsPair> reParamsCmds;
	std::map<int, int> iconMap;

	if (!luaUI->LayoutButtons(tmpXicons, tmpYicons, cmds,
	                          removeCmds, customCmds,
	                          onlyTextureCmds, reTextureCmds,
	                          reNamedCmds, reTooltipCmds, reParamsCmds,
	                          iconMap, menuName)) {
		return false;
	}

	if ((tmpXicons < 2) || (tmpYicons < 2)) {
		logOutput.Print("LayoutCustomIcons() bad xIcons or yIcons (%i, %i)\n",
		                tmpXicons, tmpYicons);
		return false;
	}

	unsigned int i;
	const int tmpIconsPerPage = (tmpXicons * tmpYicons);

	// build a set to better find unwanted commands
	set<int> removeIDs;
	for (i = 0; i < removeCmds.size(); i++) {
		const int index = removeCmds[i];
		if ((index >= 0) || ((size_t)index < cmds.size())) {
			removeIDs.insert(index);
		} else {
			logOutput.Print("LayoutCustomIcons() skipping bad removeCmd (%i)\n",
			                index);
		}
	}
	// remove unwanted commands  (and mark all as hidden)
	std::vector<CommandDescription> tmpCmds;
	for (i = 0; i < cmds.size(); i++) {
		if (removeIDs.find(i) == removeIDs.end()) {
			cmds[i].hidden = true;
			tmpCmds.push_back(cmds[i]);
		}
	}
	cmds = tmpCmds;

	// add the custom commands
	for (i = 0; i < customCmds.size(); i++) {
		customCmds[i].hidden = true;
		cmds.push_back(customCmds[i]);
	}
	const int cmdCount = (int)cmds.size();

	// set commands to onlyTexture
	for (i = 0; i < onlyTextureCmds.size(); i++) {
		const int index = onlyTextureCmds[i];
		if ((index >= 0) && (index < cmdCount)) {
			cmds[index].onlyTexture = true;
		} else {
			logOutput.Print("LayoutCustomIcons() skipping bad onlyTexture (%i)\n",
			                index);
		}
	}

	// retexture commands
	for (i = 0; i < reTextureCmds.size(); i++) {
		const int index = reTextureCmds[i].cmdIndex;
		if ((index >= 0) && (index < cmdCount)) {
			cmds[index].iconname = reTextureCmds[i].texture;
		} else {
			logOutput.Print("LayoutCustomIcons() skipping bad reTexture (%i)\n",
			                index);
		}
	}

	// reNamed commands
	for (i = 0; i < reNamedCmds.size(); i++) {
		const int index = reNamedCmds[i].cmdIndex;
		if ((index >= 0) && (index < cmdCount)) {
			cmds[index].name = reNamedCmds[i].texture;
		} else {
			logOutput.Print("LayoutCustomIcons() skipping bad reNamed (%i)\n",
			                index);
		}
	}

	// reTooltip commands
	for (i = 0; i < reTooltipCmds.size(); i++) {
		const int index = reTooltipCmds[i].cmdIndex;
		if ((index >= 0) && (index < cmdCount)) {
			cmds[index].tooltip = reTooltipCmds[i].texture;
		} else {
			logOutput.Print("LayoutCustomIcons() skipping bad reNamed (%i)\n",
			                index);
		}
	}

	// reParams commands
	for (i = 0; i < reParamsCmds.size(); i++) {
		const int index = reParamsCmds[i].cmdIndex;
		if ((index >= 0) && (index < cmdCount)) {
			const map<int, std::string>& params = reParamsCmds[i].params;
			map<int, std::string>::const_iterator pit;
			for (pit = params.begin(); pit != params.end(); ++pit) {
				const int p = pit->first;
				if ((p >= 0) && (p < (int)cmds[index].params.size())) {
					cmds[index].params[p] = pit->second;
				}
			}
		} else {
			logOutput.Print("LayoutCustomIcons() skipping bad reParams (%i)\n",
			                index);
		}
	}

	// build the iconList from the map
	std::vector<int> iconList;
	int nextPos = 0;
	map<int, int>::iterator mit;
	for (mit = iconMap.begin(); mit != iconMap.end(); ++mit) {
		const int iconPos = mit->first;
		if (iconPos < nextPos) {
			continue;
		}
		else if (iconPos > nextPos) {
			// fill in the blanks
			for (int p = nextPos; p < iconPos; p++) {
				iconList.push_back(-1);
			}
		}
		iconList.push_back(mit->second); // cmdIndex
		nextPos = iconPos + 1;
	}

	const int iconListCount = (int)iconList.size();
	const int pageCount = ((iconListCount + (tmpIconsPerPage - 1)) / tmpIconsPerPage);
	const int tmpIconsCount = (pageCount * tmpIconsPerPage);

	// resize the icon array if required
	ResizeIconArray(tmpIconsCount);

	// build the iconList
	for (int ii = 0; ii < tmpIconsCount; ii++) {
		IconInfo& icon = icons[ii];

		const int index = (ii < (int)iconList.size()) ? iconList[ii] : -1;

		if ((index >= 0) && (index < cmdCount)) {

			icon.commandsID = index;
			cmds[index].hidden = false;

			const int slot = (ii % tmpIconsPerPage);
			const float fx = (float)(slot % tmpXicons);
			const float fy = (float)(slot / tmpXicons);

			const float fullBorder = frameBorder + iconBorder;
			icon.visual.x1 = buttonBox.x1 + (fullBorder + (fx * xIconStep));
			icon.visual.x2 = icon.visual.x1 + xIconSize;
			icon.visual.y1 = buttonBox.y2 - (fullBorder + (fy * yIconStep));
			icon.visual.y2 = icon.visual.y1 - yIconSize;

			const float noGap = selectGaps ? 0.0f : (iconBorder + 0.0005f);
			icon.selection.x1 = icon.visual.x1 - noGap;
			icon.selection.x2 = icon.visual.x2 + noGap;
			icon.selection.y1 = icon.visual.y1 + noGap;
			icon.selection.y2 = icon.visual.y2 - noGap;
		}
		else {
			// make sure this icon does not get selected
			icon.commandsID = -1;
			icon.selection.x1 = icon.selection.x2 = -1.0f;
			icon.selection.y1 = icon.selection.y2 = -1.0f;
		}
	}

	commands = cmds;

	xIcons       = tmpXicons;
	yIcons       = tmpYicons;
	iconsCount   = tmpIconsCount;
	iconsPerPage = tmpIconsPerPage;

	maxPage = std::max(0, pageCount - 1);
	if (useSelectionPage) {
		activePage = std::min(maxPage, ac.commandPage);
	} else {
		activePage = std::min(maxPage, activePage);
	}

	buttonBox.x1 = xPos;
	buttonBox.x2 = xPos + (frameBorder * 2.0f) + (xIcons * xIconStep);
	buttonBox.y1 = yPos;
	buttonBox.y2 = yPos + (frameBorder * 2.0f) + (yIcons * yIconStep);

	return true;
}


void CGuiHandler::GiveCommand(const Command& cmd, bool fromUser) const
{
	if (eventHandler.CommandNotify(cmd)) {
		return;
	}

	selectedUnits.GiveCommand(cmd, fromUser);

	if (gatherMode) {
		if ((cmd.id == CMD_MOVE) || (cmd.id == CMD_FIGHT)) {
			Command gatherCmd;
			gatherCmd.id = CMD_GATHERWAIT;
			GiveCommand(gatherCmd, false);
		}
	}
}


void CGuiHandler::ConvertCommands(std::vector<CommandDescription>& cmds)
{
	if (newAttackMode) {
		const int count = (int)cmds.size();
		for (int i = 0; i < count; i++) {
			CommandDescription& cd = cmds[i];
			if ((cd.id == CMD_ATTACK) && (cd.type == CMDTYPE_ICON_UNIT_OR_MAP)) {
				if (attackRect) {
					cd.type = CMDTYPE_ICON_UNIT_OR_RECTANGLE;
				} else {
					cd.type = CMDTYPE_ICON_UNIT_OR_AREA;
				}
			}
		}
	}
}


void CGuiHandler::SetShowingMetal(bool show)
{
	CBaseGroundDrawer* gd = readmap->GetGroundDrawer();

	if (!show) {
		if (showingMetal) {
			gd->DisableExtraTexture();
			showingMetal = false;
		}
	} else {
		if (autoShowMetal) {
			if (gd->drawMode != CBaseGroundDrawer::drawMetal) {
				gd->SetMetalTexture(readmap->metalMap);
				showingMetal = true;
			}
		}
	}
}


void CGuiHandler::Update()
{
	RunLayoutCommands();

	GML_RECMUTEX_LOCK(gui); // Update - updates inCommand

	SetCursorIcon();

	// Notify LuaUI about groups that have changed
	if (!changedGroups.empty()) {
		set<int>::const_iterator it;
		for (it = changedGroups.begin(); it != changedGroups.end(); ++it) {
			eventHandler.GroupChanged(*it);
		}
		changedGroups.clear();
	}

	if (!invertQueueKey && (needShift && !keys[SDLK_LSHIFT])) {
		SetShowingMetal(false);
		inCommand=-1;
		needShift=false;
	}

	const bool commandsChanged = selectedUnits.CommandsChanged();

	if (commandsChanged) {
		SetShowingMetal(false);
		LayoutIcons(true);
		//fadein = 100;
	}
	else if (forceLayoutUpdate) {
		LayoutIcons(false);
	}

	/*if (fadein > 0) {
		fadein -= 5;
	}*/
}


/******************************************************************************/
/******************************************************************************/

void CGuiHandler::SetCursorIcon() const
{
	string newCursor = "cursornormal";
	mouse->cursorScale = 1.0f;

	CInputReceiver* ir = NULL;
	if (!game->hideInterface)
		ir = GetReceiverAt(mouse->lastx, mouse->lasty);

	if ((ir != NULL) && (ir != minimap)) {
		mouse->SetCursor(newCursor);
		return;
	}

	if (ir == minimap)
		mouse->cursorScale = minimap->CursorScale();

	const bool useMinimap = (minimap->ProxyMode() || ((activeReceiver != this) && (ir == minimap)));

	if ((inCommand >= 0) && ((size_t)inCommand<commands.size())) {
		const CommandDescription& cmdDesc = commands[inCommand];

		if (!cmdDesc.mouseicon.empty()) {
			newCursor=cmdDesc.mouseicon;
		} else {
			newCursor=cmdDesc.name;
		}

		if (useMinimap && (cmdDesc.id < 0)) {
			BuildInfo bi;
			bi.pos = minimap->GetMapPosition(mouse->lastx, mouse->lasty);
			bi.buildFacing = bi.buildFacing;
			bi.def = unitDefHandler->GetUnitDefByID(-cmdDesc.id);
			bi.pos = helper->Pos2BuildPos(bi);
			// if an unit (enemy), is not in LOS, then TestUnitBuildSquare()
			// does not consider it when checking for position blocking
			CFeature* feature;
			if(!uh->TestUnitBuildSquare(bi, feature, gu->myAllyTeam)) {
				newCursor="BuildBad";
			} else {
				newCursor="BuildGood";
			}
		}
	}
	else if (!useMinimap || minimap->FullProxy()) {
		int defcmd;
		if (mouse->buttons[SDL_BUTTON_RIGHT].pressed &&
				((activeReceiver == this) || (minimap->ProxyMode()))) {
			defcmd = defaultCmdMemory;
		} else {
			defcmd = GetDefaultCommand(mouse->lastx, mouse->lasty);
		}
		if ((defcmd >= 0) && ((size_t)defcmd < commands.size())) {
			const CommandDescription& cmdDesc = commands[defcmd];
			if (!cmdDesc.mouseicon.empty()) {
				newCursor=cmdDesc.mouseicon;
			} else {
				newCursor=cmdDesc.name;
			}
		}
	}

	if (gatherMode &&
	    ((newCursor == "Move") ||
	    (newCursor == "Fight"))) {
		newCursor = "GatherWait";
	}

	mouse->SetCursor(newCursor);
}


bool CGuiHandler::MousePress(int x, int y, int button)
{
	GML_RECMUTEX_LOCK(gui); // MousePress - updates inCommand

	if (button != SDL_BUTTON_LEFT && button != SDL_BUTTON_RIGHT && button != -SDL_BUTTON_RIGHT && button != -SDL_BUTTON_LEFT)
		return false;

	if (button < 0) {
		// proxied click from the minimap
		button = -button;
		activeMousePress=true;
	}
	else if (AboveGui(x,y)) {
		activeMousePress = true;
		if ((curIconCommand < 0) && !game->hideInterface) {
			const int iconPos = IconAtPos(x, y);
			if (iconPos >= 0) {
				curIconCommand = icons[iconPos].commandsID;
			}
		}
		if (button == SDL_BUTTON_RIGHT)
			inCommand = defaultCmdMemory = -1;
		return true;
	}
	else if (minimap && minimap->IsAbove(x, y)) {
		return false; // let the minimap do its job
	}

	if (inCommand >= 0) {
		if (invertQueueKey && (button == SDL_BUTTON_RIGHT) &&
		    !mouse->buttons[SDL_BUTTON_LEFT].pressed) { // for rocker gestures
			SetShowingMetal(false);
			inCommand = -1;
			needShift = false;
			return false;
		}
		activeMousePress = true;
		return true;
	}

	if (button == SDL_BUTTON_RIGHT) {
		activeMousePress = true;
		defaultCmdMemory = GetDefaultCommand(x, y);
		return true;
	}

	return false;
}


void CGuiHandler::MouseRelease(int x, int y, int button, float3& camerapos, float3& mousedir)
{
	GML_RECMUTEX_LOCK(gui); // MouseRelease

	if (button != SDL_BUTTON_LEFT && button != SDL_BUTTON_RIGHT && button != -SDL_BUTTON_RIGHT && button != -SDL_BUTTON_LEFT)
		return;

	int lastIconCmd = curIconCommand;
	curIconCommand = -1;

	int iconCmd = -1;
	explicitCommand = inCommand;

	if (activeMousePress) {
		activeMousePress = false;
	} else {
		return;
	}

	if (!invertQueueKey && needShift && !keys[SDLK_LSHIFT]) {
		SetShowingMetal(false);
		inCommand = -1;
		needShift = false;
	}

	if (button < 0) {
		button = -button; // proxied click from the minimap
	} else {
		// setup iconCmd
		if (!game->hideInterface) {
			const int iconPos = IconAtPos(x, y);
			if (iconPos >= 0) {
				iconCmd = icons[iconPos].commandsID;
				if(iconCmd != lastIconCmd)
					iconCmd = -1; // mouse was pressed on one button and released on another one --> ignore the command
			}
		}
	}

	if ((button == SDL_BUTTON_RIGHT) && (iconCmd == -1)) {
		// right click -> set the default cmd
		inCommand = defaultCmdMemory;
		defaultCmdMemory = -1;
	}

	if ((iconCmd >= 0) && ((size_t)iconCmd < commands.size())) {
		const bool rmb = (button == SDL_BUTTON_RIGHT);
		SetActiveCommand(iconCmd, rmb);
		return;
	}

	// not over a button, try to execute a command
	Command c = GetCommand(x, y, button, false, camerapos, mousedir);

	if (c.id == CMD_FAILED) { // indicates we should not finish the current command
		Channels::UserInterface.PlaySample(failedSound, 5);
		return;
	}
	// if cmd_stop is returned it indicates that no good command could be found
	if (c.id != CMD_STOP) {
		GiveCommand(c);
		lastKeySet.Reset();
	}

	FinishCommand(button);
}


bool CGuiHandler::SetActiveCommand(int cmdIndex, bool rmb)
{
	GML_RECMUTEX_LOCK(gui); // SetActiveCommand - updates inCommand

	if (cmdIndex >= (int)commands.size()) {
		return false;
	}
	else if (cmdIndex < 0) {
		// cancel the current command
		inCommand = -1;
		defaultCmdMemory = -1;
		needShift = false;
		activeMousePress = false;
		SetShowingMetal(false);
		return true;
	}

	CommandDescription& cd = commands[cmdIndex];
	if (cd.disabled) {
		return false;
	}

	lastKeySet.Reset();

	switch (cd.type) {
		case CMDTYPE_ICON: {
			Command c;
			c.id = cd.id;
			if (c.id != CMD_STOP) {
				CreateOptions(c, rmb);
				if (invertQueueKey && ((c.id < 0) || (c.id == CMD_STOCKPILE))) {
					c.options = c.options ^ SHIFT_KEY;
				}
			}
			GiveCommand(c);
			break;
		}
		case CMDTYPE_ICON_MODE: {
			int newMode = atoi(cd.params[0].c_str()) + 1;
			if (newMode > (static_cast<int>(cd.params.size())-2)) {
				newMode = 0;
			}

			// not really required
			char t[10];
			SNPRINTF(t, 10, "%d", newMode);
			cd.params[0] = t;

			Command c;
			c.id = cd.id;
			c.params.push_back(newMode);
			CreateOptions(c, rmb);
			GiveCommand(c);
			forceLayoutUpdate = true;
			break;
		}
		case CMDTYPE_NUMBER:
		case CMDTYPE_ICON_MAP:
		case CMDTYPE_ICON_AREA:
		case CMDTYPE_ICON_UNIT:
		case CMDTYPE_ICON_UNIT_OR_MAP:
		case CMDTYPE_ICON_FRONT:
		case CMDTYPE_ICON_UNIT_OR_AREA:
		case CMDTYPE_ICON_UNIT_OR_RECTANGLE:
		case CMDTYPE_ICON_UNIT_FEATURE_OR_AREA: {
			inCommand = cmdIndex;
			SetShowingMetal(false);
			activeMousePress = false;
			break;
		}
		case CMDTYPE_ICON_BUILDING: {
			const UnitDef* ud = unitDefHandler->GetUnitDefByID(-cd.id);
			inCommand = cmdIndex;
			SetShowingMetal(ud->extractsMetal > 0);
			activeMousePress = false;
			break;
		}
		case CMDTYPE_NEXT: {
			++activePage;
			if (activePage > maxPage) {
				activePage = 0;
			}
			selectedUnits.SetCommandPage(activePage);
			break;
		}
		case CMDTYPE_PREV: {
			--activePage;
			if (activePage < 0) {
				activePage=maxPage;
			}
			selectedUnits.SetCommandPage(activePage);
			break;
		}
		case CMDTYPE_CUSTOM: {
			RunCustomCommands(cd.params, rmb);
			break;
		}
		default:
			break;
	}

	return true;
}


bool CGuiHandler::SetActiveCommand(int cmdIndex, int button,
                                   bool lmb, bool rmb,
                                   bool alt, bool ctrl, bool meta, bool shift)
{
	// use the button value instead of rmb
	const bool effectiveRMB = (button == SDL_BUTTON_LEFT) ? false : true;

	// setup the mouse and key states
	const bool  prevLMB   = mouse->buttons[SDL_BUTTON_LEFT].pressed;
	const bool  prevRMB   = mouse->buttons[SDL_BUTTON_RIGHT].pressed;
	const boost::uint8_t prevAlt   = keys[SDLK_LALT];
	const boost::uint8_t prevCtrl  = keys[SDLK_LCTRL];
	const boost::uint8_t prevMeta  = keys[SDLK_LMETA];
	const boost::uint8_t prevShift = keys[SDLK_LSHIFT];

	mouse->buttons[SDL_BUTTON_LEFT].pressed  = lmb;
	mouse->buttons[SDL_BUTTON_RIGHT].pressed = rmb;
	keys[SDLK_LALT]   = alt;
	keys[SDLK_LCTRL]  = ctrl;
	keys[SDLK_LMETA]  = meta;
	keys[SDLK_LSHIFT] = shift;

	const bool retval = SetActiveCommand(cmdIndex, effectiveRMB);

	// revert the mouse and key states
	keys[SDLK_LSHIFT] = prevShift;
	keys[SDLK_LMETA]  = prevMeta;
	keys[SDLK_LCTRL]  = prevCtrl;
	keys[SDLK_LALT]   = prevAlt;
	mouse->buttons[SDL_BUTTON_RIGHT].pressed = prevRMB;
	mouse->buttons[SDL_BUTTON_LEFT].pressed  = prevLMB;

	return retval;
}


int CGuiHandler::IconAtPos(int x, int y) // GetToolTip --> IconAtPos
{
	const float fx = MouseX(x);
	const float fy = MouseY(y);

	if ((fx < buttonBox.x1) || (fx > buttonBox.x2) ||
	    (fy < buttonBox.y1) || (fy > buttonBox.y2)) {
		return -1;
	}

	int xSlot = int((fx - (buttonBox.x1 + frameBorder)) / xIconStep);
	int ySlot = int(((buttonBox.y2 - frameBorder) - fy) / yIconStep);
	xSlot = std::min(std::max(xSlot, 0), xIcons - 1);
	ySlot = std::min(std::max(ySlot, 0), yIcons - 1);
  const int ii = (activePage * iconsPerPage) + (ySlot * xIcons) + xSlot;
  if ((ii >= 0) && (ii < iconsCount)) {
		if ((fx > icons[ii].selection.x1) && (fx < icons[ii].selection.x2) &&
				(fy > icons[ii].selection.y2) && (fy < icons[ii].selection.y1)) {
			return ii;
		}
	}

	return -1;
}


/******************************************************************************/

enum ModState {
	DontCare, Required, Forbidden
};

struct ModGroup {
	ModGroup()
	: alt(DontCare),
	  ctrl(DontCare),
	  meta(DontCare),
	  shift(DontCare),
	  right(DontCare) {}
	ModState alt, ctrl, meta, shift, right;
};


static bool ParseCustomCmdMods(std::string& cmd, ModGroup& in, ModGroup& out)
{
	const char* c = cmd.c_str();
	if (*c != '@') {
		return false;
	}
	c++;
	bool neg = false;
	while ((*c != 0) && (*c != '@')) {
		char ch = *c;
		if (ch == '-') {
			neg = true;
		}
		else if (ch == '+') {
			neg = false;
		}
		else if (ch == 'a') { in.alt    = neg ? Forbidden : Required; neg = false; }
		else if (ch == 'c') { in.ctrl   = neg ? Forbidden : Required; neg = false; }
		else if (ch == 'm') { in.meta   = neg ? Forbidden : Required; neg = false; }
		else if (ch == 's') { in.shift  = neg ? Forbidden : Required; neg = false; }
		else if (ch == 'r') { in.right  = neg ? Forbidden : Required; neg = false; }
		else if (ch == 'A') { out.alt   = neg ? Forbidden : Required; neg = false; }
		else if (ch == 'C') { out.ctrl  = neg ? Forbidden : Required; neg = false; }
		else if (ch == 'M') { out.meta  = neg ? Forbidden : Required; neg = false; }
		else if (ch == 'S') { out.shift = neg ? Forbidden : Required; neg = false; }
		else if (ch == 'R') { out.right = neg ? Forbidden : Required; neg = false; }

		c++;
	}

	if (*c == 0) {
		return false;
	}
	cmd = cmd.substr((c + 1) - cmd.c_str());

	return true;
}


static bool CheckCustomCmdMods(bool rmb, ModGroup& inMods)
{
	if (((inMods.alt   == Required)  && !keys[SDLK_LALT])   ||
	    ((inMods.alt   == Forbidden) &&  keys[SDLK_LALT])   ||
	    ((inMods.ctrl  == Required)  && !keys[SDLK_LCTRL])  ||
	    ((inMods.ctrl  == Forbidden) &&  keys[SDLK_LCTRL])  ||
	    ((inMods.meta  == Required)  && !keys[SDLK_LMETA])  ||
	    ((inMods.meta  == Forbidden) &&  keys[SDLK_LMETA])  ||
	    ((inMods.shift == Required)  && !keys[SDLK_LSHIFT]) ||
	    ((inMods.shift == Forbidden) &&  keys[SDLK_LSHIFT]) ||
	    ((inMods.right == Required)  && !rmb)               ||
	    ((inMods.right == Forbidden) &&  rmb)) {
		return false;
	}
	return true;
}


void CGuiHandler::RunCustomCommands(const std::vector<std::string>& cmds, bool rmb)
{
	GML_RECMUTEX_LOCK(gui); // RunCustomCommands - called from LuaUnsyncedCtrl::SendCommands

	static int depth = 0;
	if (depth > 8) {
		return; // recursion protection
	}
	depth++;

	for (int p = 0; p < (int)cmds.size(); p++) {
		std::string copy = cmds[p];
		ModGroup inMods;  // must match for the action to execute
		ModGroup outMods; // controls the state of the modifiers  (ex: "group1")
		if (ParseCustomCmdMods(copy, inMods, outMods)) {
			if (CheckCustomCmdMods(rmb, inMods)) {
				const bool tmpAlt   = !!keys[SDLK_LALT];
				const bool tmpCtrl  = !!keys[SDLK_LCTRL];
				const bool tmpMeta  = !!keys[SDLK_LMETA];
				const bool tmpShift = !!keys[SDLK_LSHIFT];
				if (outMods.alt   == Required)  { keys[SDLK_LALT]   = 1; }
				if (outMods.alt   == Forbidden) { keys[SDLK_LALT]   = 0; }
				if (outMods.ctrl  == Required)  { keys[SDLK_LCTRL]  = 1; }
				if (outMods.ctrl  == Forbidden) { keys[SDLK_LCTRL]  = 0; }
				if (outMods.meta  == Required)  { keys[SDLK_LMETA]  = 1; }
				if (outMods.meta  == Forbidden) { keys[SDLK_LMETA]  = 0; }
				if (outMods.shift == Required)  { keys[SDLK_LSHIFT] = 1; }
				if (outMods.shift == Forbidden) { keys[SDLK_LSHIFT] = 0; }

				Action action(copy);
				if (!ProcessLocalActions(action)) {
					CKeySet ks;
					game->ActionPressed(action, ks, false /*isRepeat*/);
				}

				keys[SDLK_LALT]   = tmpAlt;
				keys[SDLK_LCTRL]  = tmpCtrl;
				keys[SDLK_LMETA]  = tmpMeta;
				keys[SDLK_LSHIFT] = tmpShift;
			}
		}
	}
	depth--;
}


bool CGuiHandler::AboveGui(int x, int y)
{
	GML_RECMUTEX_LOCK(gui); // AboveGui - called from CMouseHandler::GetCurrentTooltip --> IsAbove

	if (iconsCount <= 0) {
		return false;
	}
	if (!selectThrough) {
		const float fx = MouseX(x);
		const float fy = MouseY(y);
		if ((fx > buttonBox.x1) && (fx < buttonBox.x2) &&
				(fy > buttonBox.y1) && (fy < buttonBox.y2)) {
			return true;
		}
	}
	return (IconAtPos(x,y) >= 0);
}


void CGuiHandler::CreateOptions(Command& c, bool rmb)
{
	c.options = 0;
	if (rmb) {
		c.options |= RIGHT_MOUSE_KEY;
	}
	if (GetQueueKeystate()) {
		// allow mouse button 'rocker' movements to force
		// immediate mode (when queuing is the default mode)
		if (!invertQueueKey ||
		    (!mouse->buttons[SDL_BUTTON_LEFT].pressed &&
		     !mouse->buttons[SDL_BUTTON_RIGHT].pressed)) {
			c.options |= SHIFT_KEY;
		}
	}
	if (keys[SDLK_LCTRL]) {
		c.options |= CONTROL_KEY;
	}
	if (keys[SDLK_LALT]) {// || keys[SDLK_LMETA]) {
		c.options |= ALT_KEY;
	}
	if (keys[SDLK_LMETA]) {
		c.options |= META_KEY;
	}
}


float CGuiHandler::GetNumberInput(const CommandDescription& cd) const
{
	float minV = 0.0f;
	float maxV = 100.0f;
	if (cd.params.size() >= 1) { minV = atof(cd.params[0].c_str()); }
	if (cd.params.size() >= 2) { maxV = atof(cd.params[1].c_str()); }
	const int minX = (globalRendering->viewSizeX * 1) / 4;
	const int maxX = (globalRendering->viewSizeX * 3) / 4;
	const int effX = std::max(std::min(mouse->lastx, maxX), minX);
	const float factor = float(effX - minX) / float(maxX - minX);

	return (minV + (factor * (maxV - minV)));
}

// CALLINFO:
// DrawMapStuff --> GetDefaultCommand
// CMouseHandler::DrawCursor --> DrawCentroidCursor --> GetDefaultCommand
// LuaUnsyncedRead::GetDefaultCommand --> GetDefaultCommand
int CGuiHandler::GetDefaultCommand(int x, int y, float3& camerapos, float3& mousedir) const
{
	CInputReceiver* ir = NULL;
	if (!game->hideInterface) {
		ir = GetReceiverAt(x, y);
	}

	if ((ir != NULL) && (ir != minimap)) {
		return -1;
	}

	GML_RECMUTEX_LOCK(sel); // GetDefaultCommand - anti deadlock
	GML_RECMUTEX_LOCK(quad); // GetDefaultCommand

	const CUnit* unit = NULL;
	const CFeature* feature = NULL;
	if ((ir == minimap) && (minimap->FullProxy())) {
		unit = minimap->GetSelectUnit(minimap->GetMapPosition(x, y));
	}
	else {
		const float3 camPos = camerapos;
		const float3 camDir = mousedir;
		const float viewRange = globalRendering->viewRange*1.4f;
		const float dist = helper->GuiTraceRay(camPos, camDir, viewRange, unit, true);
		const float dist2 = helper->GuiTraceRayFeature(camPos, camDir, viewRange, feature);
		const float3 hit = camPos + camDir*dist;

		// make sure the ray hit in the map
		if (unit == NULL && (hit.x < 0.f || hit.x > gs->mapx*SQUARE_SIZE
				|| hit.z < 0.f || hit.z > gs->mapy*SQUARE_SIZE))
			return -1;

		if ((dist > viewRange - 300) && (dist2 > viewRange - 300) && (unit == NULL)) {
			return -1;
		}

		if (dist > dist2) {
			unit = NULL;
		} else {
			feature = NULL;
		}
	}

	GML_RECMUTEX_LOCK(gui); // GetDefaultCommand

	// make sure the command is currently available
	const int cmd_id = selectedUnits.GetDefaultCmd(unit, feature);
	for (int c = 0; c < (int)commands.size(); c++) {
		if (cmd_id == commands[c].id) {
			return c;
		}
	}
	return -1;
}


bool CGuiHandler::ProcessLocalActions(const Action& action)
{
	// do not process these actions if the control panel is not visible
	if (iconsCount <= 0) {
		return false;
	}

	// only process the build options while building
	// (conserve the keybinding space where we can)
	if ((inCommand >= 0) && ((size_t)inCommand < commands.size()) &&
			((commands[inCommand].type == CMDTYPE_ICON_BUILDING) ||
			(commands[inCommand].id == CMD_UNLOAD_UNITS))) {
		if (ProcessBuildActions(action)) {
			return true;
		}
	}

	if (action.command == "buildiconsfirst") {
		activePage = 0;
		selectedUnits.SetCommandPage(activePage);
		selectedUnits.ToggleBuildIconsFirst();
		LayoutIcons(false);
		return true;
	}
	else if (action.command == "firstmenu") {
		activePage = 0;
		selectedUnits.SetCommandPage(activePage);
		return true;
	}
	else if (action.command == "hotbind") {
		const int iconPos = IconAtPos(mouse->lastx, mouse->lasty);
		const int iconCmd = (iconPos >= 0) ? icons[iconPos].commandsID : -1;
		if ((iconCmd >= 0) && ((size_t)iconCmd < commands.size())) {
			game->SetHotBinding(commands[iconCmd].action);
		}
		return true;
	}
	else if (action.command == "hotunbind") {
		const int iconPos = IconAtPos(mouse->lastx, mouse->lasty);
		const int iconCmd = (iconPos >= 0) ? icons[iconPos].commandsID : -1;
		if ((iconCmd >= 0) && ((size_t)iconCmd < commands.size())) {
			std::string cmd = "unbindaction " + commands[iconCmd].action;
			keyBindings->Command(cmd);
			logOutput.Print("%s", cmd.c_str());
		}
		return true;
	}
	else if (action.command == "showcommands") {
		// bonus command for debugging
		logOutput.Print("Available Commands:\n");
		for(size_t i = 0; i < commands.size(); ++i){
			LogObject() << "  command: " << i << ", id = " << commands[i].id << ", action = " << commands[i].action;
		}
		// show the icon/command linkage
		logOutput.Print("Icon Linkage:\n");
		for(int ii = 0; ii < iconsCount; ++ii){
			logOutput.Print("  icon: %i, commandsID = %i\n",
			                ii, icons[ii].commandsID);
		}
		logOutput.Print("maxPage         = %i\n", maxPage);
		logOutput.Print("activePage      = %i\n", activePage);
		logOutput.Print("iconsSize       = %u\n", iconsSize);
		logOutput.Print("iconsCount      = %i\n", iconsCount);
		LogObject() << "commands.size() = " << commands.size();
		return true;
	}
	else if (action.command == "luaui") {
		PushLayoutCommand(action.extra);
		return true;
	}
	else if (action.command == "invqueuekey") {
		if (action.extra.empty()) {
			invertQueueKey = !invertQueueKey;
		} else {
			invertQueueKey = !!atoi(action.extra.c_str());
		}
		needShift = false;
		configHandler->Set("InvertQueueKey", invertQueueKey ? 1 : 0);
		return true;
	}

	return false;
}


void CGuiHandler::RunLayoutCommand(const std::string& command)
{
<<<<<<< HEAD
	if (command == "reload") {
=======
	if (command.find("reload") == 0 || (DUAL_LUA_STATES && gc->GetMultiThreadLua() >= 4 && command.find("update") == 0)) {
>>>>>>> 969c4bdc
		if (CLuaHandle::GetActiveHandle() != NULL) {
			// NOTE: causes a SEGV through RunCallIn()
			logOutput.Print("Can not reload from within LuaUI, yet");
			return;
		}
		if (luaUI == NULL) {
			logOutput.Print("Loading: \"%s\"\n", "luaui.lua"); // FIXME
			CLuaUI::LoadHandler();
			if (luaUI == NULL) {
				LoadConfig("ctrlpanel.txt");
				logOutput.Print("Loading failed\n");
			}
		} else {
			logOutput.Print("Reloading: \"%s\"\n", "luaui.lua"); // FIXME
			CLuaUI::FreeHandler();
			CLuaUI::LoadHandler();
			if (luaUI == NULL) {
				LoadConfig("ctrlpanel.txt");
				logOutput.Print("Reloading failed\n");
			}
		}
		LayoutIcons(false);
	}
	else if (command == "disable") {
		if (CLuaHandle::GetActiveHandle() != NULL) {
			// NOTE: might cause a SEGV through RunCallIn()
			logOutput.Print("Can not disable from within LuaUI, yet");
			return;
		}
		if (luaUI != NULL) {
			CLuaUI::FreeHandler();
			LoadConfig("ctrlpanel.txt");
			logOutput.Print("Disabled LuaUI\n");
		}
		LayoutIcons(false);
	}
	else {
		if (luaUI != NULL) {
			luaUI->ConfigCommand(command);
		} else {
			logOutput.Print("LuaUI is not loaded\n");
		}
	}

	return;
}


bool CGuiHandler::ProcessBuildActions(const Action& action)
{
	const std::string arg = StringToLower(action.extra);
	if (action.command == "buildspacing") {
		if (arg == "inc") {
			buildSpacing++;
			return true;
		}
		else if (arg == "dec") {
			if (buildSpacing > 0) {
				buildSpacing--;
			}
			return true;
		}
	}
	else if (action.command == "buildfacing") {
		const char* buildFaceDirs[] = { "South", "East", "North", "West" };
		if (arg == "inc") {
			buildFacing++;
			if (buildFacing > 3) {
				buildFacing = 0;
			}
			logOutput.Print("Buildings set to face %s", buildFaceDirs[buildFacing]);
			return true;
		}
		else if (arg == "dec") {
			buildFacing--;
			if (buildFacing < 0) {
				buildFacing = 3;
			}
			logOutput.Print("Buildings set to face %s", buildFaceDirs[buildFacing]);
			return true;
		}
		else if (arg == "south") {
			buildFacing = 0;
			logOutput.Print("Buildings set to face South");
			return true;
		}
		else if (arg == "east") {
			buildFacing = 1;
			logOutput.Print("Buildings set to face East");
			return true;
		}
		else if (arg == "north") {
			buildFacing = 2;
			logOutput.Print("Buildings set to face North");
			return true;
		}
		else if (arg == "west") {
			buildFacing = 3;
			logOutput.Print("Buildings set to face West");
			return true;
		}
	}
	return false;
}


int CGuiHandler::GetIconPosCommand(int slot) const // only called by SetActiveCommand
{
	if (slot < 0) {
		return -1;
	}
	const int iconPos = slot + (activePage * iconsPerPage);
	if (iconPos < iconsCount) {
		return icons[iconPos].commandsID;
	}
	return -1;
}


bool CGuiHandler::KeyPressed(unsigned short key, bool isRepeat)
{
	GML_RECMUTEX_LOCK(gui); // KeyPressed - updates inCommand

	if (key == SDLK_ESCAPE && activeMousePress) {
		activeMousePress = false;
		inCommand = -1;
		SetShowingMetal(false);
		return true;
	}
	if (key == SDLK_ESCAPE && inCommand >= 0) {
		inCommand=-1;
		SetShowingMetal(false);
		return true;
	}

	CKeySet ks(key, false);
	const CKeyBindings::ActionList& al = keyBindings->GetActionList(ks);

	// setup actionOffset
	int tmpActionOffset = actionOffset;
	if ((inCommand < 0) || (lastKeySet.Key() < 0)){
		actionOffset = 0;
		tmpActionOffset = 0;
		lastKeySet.Reset();
	}
	else if (!keyCodes->IsModifier(ks.Key()) &&
	         (ks.Key() != keyBindings->GetFakeMetaKey())) {
		// not a modifier
		if ((ks == lastKeySet) && (ks.Key() >= 0)) {
			actionOffset++;
			tmpActionOffset = actionOffset;
		} else {
			tmpActionOffset = 0;
		}
	}

	for (int ali = 0; ali < (int)al.size(); ++ali) {
		const int actionIndex = (ali + tmpActionOffset) % (int)al.size();
		const Action& action = al[actionIndex];
		if (SetActiveCommand(action, ks, actionIndex)) {
			return true;
		}
	}

	return false;
}


bool CGuiHandler::SetActiveCommand(const Action& action,
                                   const CKeySet& ks, int actionIndex)
{
	GML_RECMUTEX_LOCK(gui); // SetActiveCommand - updates inCommand, called by LuaUnsyncedCtrl

	if (ProcessLocalActions(action)) {
		return true;
	}

	// See if we have a positional icon command
	int iconCmd = -1;
	if (!action.extra.empty() && (action.command == "iconpos")) {
		const int iconSlot = ParseIconSlot(action.extra);
		iconCmd = GetIconPosCommand(iconSlot);
	}

	for (size_t a = 0; a < commands.size(); ++a) {

		CommandDescription& cmdDesc = commands[a];

		if ((static_cast<int>(a) != iconCmd) && (cmdDesc.action != action.command)) {
			continue; // not a match
		}

		if (cmdDesc.disabled) {
			continue; // can not use this command
		}

		const int cmdType = cmdDesc.type;

		// set the activePage
		if (!cmdDesc.hidden &&
				(((cmdType == CMDTYPE_ICON) &&
					 ((cmdDesc.id < 0) ||
						(cmdDesc.id == CMD_STOCKPILE))) ||
				 (cmdType == CMDTYPE_ICON_MODE) ||
				 (cmdType == CMDTYPE_ICON_BUILDING))) {
			for (int ii = 0; ii < iconsCount; ii++) {
				if (icons[ii].commandsID == static_cast<int>(a)) {
					activePage = std::min(maxPage, (ii / iconsPerPage));
					selectedUnits.SetCommandPage(activePage);
				}
			}
		}

		switch (cmdType) {
			case CMDTYPE_ICON:{
				Command c;
				c.options = 0;
				c.id = cmdDesc.id;
				if ((c.id < 0) || (c.id == CMD_STOCKPILE)) {
					if (action.extra == "+5") {
						c.options = SHIFT_KEY;
					} else if (action.extra == "+20") {
						c.options = CONTROL_KEY;
					} else if (action.extra == "+100") {
						c.options = SHIFT_KEY | CONTROL_KEY;
					} else if (action.extra == "-1") {
						c.options = RIGHT_MOUSE_KEY;
					} else if (action.extra == "-5") {
						c.options = RIGHT_MOUSE_KEY | SHIFT_KEY;
					} else if (action.extra == "-20") {
						c.options = RIGHT_MOUSE_KEY | CONTROL_KEY;
					} else if (action.extra == "-100") {
						c.options = RIGHT_MOUSE_KEY | SHIFT_KEY | CONTROL_KEY;
					}
				}
				else if (action.extra.find("queued") != std::string::npos) {
					c.options |= SHIFT_KEY;
				}
				GiveCommand(c);
				break;
			}
			case CMDTYPE_ICON_MODE: {
				int newMode;

				if (!action.extra.empty() && (iconCmd < 0)) {
					newMode = atoi(action.extra.c_str());
				} else {
					newMode = atoi(cmdDesc.params[0].c_str()) + 1;
				}

				if ((newMode < 0) || ((size_t)newMode > (cmdDesc.params.size() - 2))) {
					newMode = 0;
				}

				// not really required
				char t[10];
				SNPRINTF(t, 10, "%d", newMode);
				cmdDesc.params[0] = t;

				Command c;
				c.options = 0;
				c.id = cmdDesc.id;
				c.params.push_back(newMode);
				GiveCommand(c);
				forceLayoutUpdate = true;
				break;
			}
			case CMDTYPE_NUMBER:{
				if (!action.extra.empty()) {
					const CommandDescription& cd = cmdDesc;
					float value = atof(action.extra.c_str());
					float minV = 0.0f;
					float maxV = 100.0f;
					if (cd.params.size() >= 1) { minV = atof(cd.params[0].c_str()); }
					if (cd.params.size() >= 2) { maxV = atof(cd.params[1].c_str()); }
					value = std::max(std::min(value, maxV), minV);
					Command c;
					c.options = 0;
					if (action.extra.find("queued") != std::string::npos) {
						c.options = SHIFT_KEY;
					}
					c.id = cd.id;
					c.params.push_back(value);
					GiveCommand(c);
					break;
				}
				else {
					// fall through
				}
			}
			case CMDTYPE_ICON_MAP:
			case CMDTYPE_ICON_AREA:
			case CMDTYPE_ICON_UNIT:
			case CMDTYPE_ICON_UNIT_OR_MAP:
			case CMDTYPE_ICON_FRONT:
			case CMDTYPE_ICON_UNIT_OR_AREA:
			case CMDTYPE_ICON_UNIT_OR_RECTANGLE:
			case CMDTYPE_ICON_UNIT_FEATURE_OR_AREA: {
				SetShowingMetal(false);
				actionOffset = actionIndex;
				lastKeySet = ks;
				inCommand = a;
				break;
			}
			case CMDTYPE_ICON_BUILDING: {
				const UnitDef* ud=unitDefHandler->GetUnitDefByID(-cmdDesc.id);
				SetShowingMetal(ud->extractsMetal > 0);
				actionOffset = actionIndex;
				lastKeySet = ks;
				inCommand = a;
				break;
			}
			case CMDTYPE_NEXT: {
				++activePage;
				if(activePage > maxPage)
					activePage=0;
				selectedUnits.SetCommandPage(activePage);
				break;
			}
			case CMDTYPE_PREV:{
				--activePage;
				if(activePage<0)
					activePage = maxPage;
				selectedUnits.SetCommandPage(activePage);
				break;
			}
			case CMDTYPE_CUSTOM: {
				RunCustomCommands(cmdDesc.params, false);
				break;
			}
			default:{
				lastKeySet.Reset();
				SetShowingMetal(false);
				inCommand = a;
			}
		}
		return true; // we used the command
	}

	return false;	// couldn't find a match
}


bool CGuiHandler::KeyReleased(unsigned short key)
{
	return false;
}

void CGuiHandler::FinishCommand(int button)
{
	GML_RECMUTEX_LOCK(gui); // FinishCommand - updates inCommand

	if ((button == SDL_BUTTON_LEFT) && (keys[SDLK_LSHIFT] || invertQueueKey)) {
		needShift=true;
	} else {
		SetShowingMetal(false);
		inCommand=-1;
	}
}


bool CGuiHandler::IsAbove(int x, int y)
{
	return AboveGui(x, y);
}


std::string CGuiHandler::GetTooltip(int x, int y)
{
	GML_RECMUTEX_LOCK(gui); // GetTooltip - called from LuaUnsyncedRead::GetCurrentTooltip --> CMouseHandler::GetCurrentTooltip

	std::string s;

	const int iconPos = IconAtPos(x, y);
	const int iconCmd = (iconPos >= 0) ? icons[iconPos].commandsID : -1;
	if ((iconCmd >= 0) && (iconCmd < (int)commands.size())) {
		if (commands[iconCmd].tooltip != "") {
			s = commands[iconCmd].tooltip;
		}else{
			s = commands[iconCmd].name;
		}

		const CKeyBindings::HotkeyList& hl =
			keyBindings->GetHotkeys(commands[iconCmd].action);
		if(!hl.empty()){
			s+="\nHotkeys:";
			for (int i = 0; i < (int)hl.size(); ++i) {
				s+=" ";
				s+=hl[i];
			}
		}
	}
	return s;
}

// CALLINFO:
// luaunsyncedread::getcurrenttooltip --> mousehandler::getcurrenttooltip
// tooltipconsole::draw --> mousehandler::getcurrenttooltip
// mousehandler::getcurrenttooltip --> GetBuildTooltip
// mousehandler::getcurrenttooltip --> CMiniMap::gettooltip --> GetBuildTooltip
std::string CGuiHandler::GetBuildTooltip() const
{
	GML_RECMUTEX_LOCK(gui); // GetBuildTooltip - called from LuaUnsyncedRead::GetCurrentTooltip --> MouseHandler::GetCurrentTooltip

	if ((inCommand >= 0) && ((size_t)inCommand < commands.size()) &&
	    (commands[inCommand].type == CMDTYPE_ICON_BUILDING)) {
		return commands[inCommand].tooltip;
	}
	return std::string("");
}


Command CGuiHandler::GetOrderPreview()
{
	return GetCommand(mouse->lastx, mouse->lasty, -1, true);
}


Command CGuiHandler::GetCommand(int mousex, int mousey, int buttonHint, bool preview, float3& camerapos, float3& mousedir)
{
	GML_RECMUTEX_LOCK(gui); // GetCommand - updates inCommand

	Command defaultRet;
	defaultRet.id=CMD_STOP;

	int button;
	if (buttonHint >= SDL_BUTTON_LEFT) {
		button = buttonHint;
	} else if (inCommand != -1) {
		button = SDL_BUTTON_LEFT;
	} else if (mouse->buttons[SDL_BUTTON_RIGHT].pressed) {
		button = SDL_BUTTON_RIGHT;
	} else {
		return defaultRet;
	}

	int tempInCommand = inCommand;

	if (button == SDL_BUTTON_RIGHT && preview) {
		// right click -> default cmd
		// (in preview we might not have default cmd memory set)
		if (mouse->buttons[SDL_BUTTON_RIGHT].pressed) {
			tempInCommand = defaultCmdMemory;
		} else {
			tempInCommand = GetDefaultCommand(mousex, mousey, camerapos, mousedir);
		}
	}

	if(tempInCommand>=0 && (size_t)tempInCommand<commands.size()){
		switch(commands[tempInCommand].type){

		case CMDTYPE_NUMBER:{
			const float value = GetNumberInput(commands[tempInCommand]);
			Command c;
			c.id = commands[tempInCommand].id;;
			c.params.push_back(value);
			CreateOptions(c,(button==SDL_BUTTON_LEFT?0:1));
			return c;}

		case CMDTYPE_ICON:{
			Command c;
			c.id=commands[tempInCommand].id;
			CreateOptions(c,(button==SDL_BUTTON_LEFT?0:1));
			if(button==SDL_BUTTON_LEFT && !preview)
				logOutput.Print("CMDTYPE_ICON left button press in incommand test? This shouldnt happen");
			return c;}

		case CMDTYPE_ICON_MAP:{
			float dist=ground->LineGroundCol(camerapos,camerapos+mousedir*globalRendering->viewRange*1.4f);
			if(dist<0){
				return defaultRet;
			}
			float3 pos=camerapos+mousedir*dist;
			Command c;
			c.id=commands[tempInCommand].id;
			c.params.push_back(pos.x);
			c.params.push_back(pos.y);
			c.params.push_back(pos.z);
			CreateOptions(c,(button==SDL_BUTTON_LEFT?0:1));
			return c;}

		case CMDTYPE_ICON_BUILDING:{
			float dist=ground->LineGroundCol(camerapos,camerapos+mousedir*globalRendering->viewRange*1.4f);
			if(dist<0){
				return defaultRet;
			}
			const UnitDef* unitdef = unitDefHandler->GetUnitDefByID(-commands[inCommand].id);

			if(!unitdef){
				return defaultRet;
			}

			float3 pos=camerapos+mousedir*dist;
			std::vector<BuildInfo> buildPos;
			BuildInfo bi(unitdef, pos, buildFacing);
			if(GetQueueKeystate() && button==SDL_BUTTON_LEFT){
				float dist=ground->LineGroundCol(mouse->buttons[SDL_BUTTON_LEFT].camPos,mouse->buttons[SDL_BUTTON_LEFT].camPos+mouse->buttons[SDL_BUTTON_LEFT].dir*globalRendering->viewRange*1.4f);
				float3 pos2=mouse->buttons[SDL_BUTTON_LEFT].camPos+mouse->buttons[SDL_BUTTON_LEFT].dir*dist;
				buildPos=GetBuildPos(BuildInfo(unitdef,pos2,buildFacing),bi,camerapos,mousedir);
			} else
				buildPos=GetBuildPos(bi,bi,camerapos,mousedir);

			if(buildPos.empty()){
				return defaultRet;
			}

			if(buildPos.size()==1) {
				CFeature* feature; // TODO: Maybe also check out-of-range for immobile builder?
				if (!uh->TestUnitBuildSquare(buildPos[0], feature, gu->myAllyTeam)) {
					Command failedRet;
					failedRet.id = CMD_FAILED;
					return failedRet;
				}
			}

			int a=0; // limit the number of max commands possible to send to avoid overflowing the network buffer
			for(std::vector<BuildInfo>::iterator bpi=buildPos.begin();bpi!=--buildPos.end() && a<200;++bpi){
				++a;
				Command c;
				bpi->FillCmd(c);
				CreateOptions(c,(button==SDL_BUTTON_LEFT?0:1));
				if(!preview)
					GiveCommand(c);
			}
			Command c;
			buildPos.back().FillCmd(c);
			CreateOptions(c,(button==SDL_BUTTON_LEFT?0:1));
			return c;}

		case CMDTYPE_ICON_UNIT: {
			const CUnit* unit = NULL;
			Command c;

			c.id=commands[tempInCommand].id;
			helper->GuiTraceRay(camerapos,mousedir,globalRendering->viewRange*1.4f,unit,true);
			if (!unit) {
				return defaultRet;
			}
			c.params.push_back(unit->id);
			CreateOptions(c,(button==SDL_BUTTON_LEFT?0:1));
			return c;}

		case CMDTYPE_ICON_UNIT_OR_MAP: {

			Command c;
			c.id=commands[tempInCommand].id;

			const CUnit* unit = NULL;
			float dist2 = helper->GuiTraceRay(camerapos,mousedir,globalRendering->viewRange*1.4f,unit,true);
			if(dist2 > (globalRendering->viewRange * 1.4f - 300)) {
				return defaultRet;
			}

			if (unit != NULL) {
				// clicked on unit
				c.params.push_back(unit->id);
			} else {
				// clicked in map
				float3 pos=camerapos+mousedir*dist2;
				c.params.push_back(pos.x);
				c.params.push_back(pos.y);
				c.params.push_back(pos.z);
			}
			CreateOptions(c,(button==SDL_BUTTON_LEFT?0:1));
			return c;}

		case CMDTYPE_ICON_FRONT:{
			Command c;

			float dist = ground->LineGroundCol(
				mouse->buttons[button].camPos,
				mouse->buttons[button].camPos + mouse->buttons[button].dir * globalRendering->viewRange * 1.4f);
			if(dist<0){
				return defaultRet;
			}
			float3 pos=mouse->buttons[button].camPos+mouse->buttons[button].dir*dist;
			c.id=commands[tempInCommand].id;
			c.params.push_back(pos.x);
			c.params.push_back(pos.y);
			c.params.push_back(pos.z);

			if(mouse->buttons[button].movement>30){		//only create the front if the mouse has moved enough
				dist=ground->LineGroundCol(camerapos,camerapos+mousedir*globalRendering->viewRange*1.4f);
				if(dist<0){
					return defaultRet;
				}
				float3 pos2 = camerapos + mousedir * dist;

				ProcessFrontPositions(pos, pos2);

				c.params[0] = pos.x;
				c.params[1] = pos.y;
				c.params[2] = pos.z;

				if (!commands[tempInCommand].params.empty() &&
				    pos.SqDistance2D(pos2) > Square(atof(commands[tempInCommand].params[0].c_str()))) {
					float3 dif=pos2-pos;
					dif.ANormalize();
					pos2=pos+dif*atoi(commands[tempInCommand].params[0].c_str());
				}

				c.params.push_back(pos2.x);
				c.params.push_back(pos2.y);
				c.params.push_back(pos2.z);
			}
			CreateOptions(c,(button==SDL_BUTTON_LEFT?0:1));
			return c;}

		case CMDTYPE_ICON_UNIT_OR_AREA:
		case CMDTYPE_ICON_UNIT_FEATURE_OR_AREA:
		case CMDTYPE_ICON_AREA:{
			float maxRadius=100000;
			if(commands[tempInCommand].params.size()==1)
				maxRadius=atof(commands[tempInCommand].params[0].c_str());

			Command c;
			c.id=commands[tempInCommand].id;

			if (mouse->buttons[button].movement < 4) {

				GML_RECMUTEX_LOCK(unit); // GetCommand
				GML_RECMUTEX_LOCK(feat); // GetCommand

				const CUnit* unit = NULL;
				const CFeature* feature = NULL;
				float dist2 = helper->GuiTraceRay(camerapos,mousedir,globalRendering->viewRange*1.4f,unit,true);
				float dist3 = helper->GuiTraceRayFeature(camerapos,mousedir,globalRendering->viewRange*1.4f,feature);

				if(dist2 > (globalRendering->viewRange * 1.4f - 300) && (commands[tempInCommand].type!=CMDTYPE_ICON_UNIT_FEATURE_OR_AREA || dist3>globalRendering->viewRange*1.4f-300)) {
					return defaultRet;
				}

				if (feature!=0 && dist3<dist2 && commands[tempInCommand].type==CMDTYPE_ICON_UNIT_FEATURE_OR_AREA) {  // clicked on feature
					c.params.push_back(uh->MaxUnits()+feature->id);
				} else if (unit!=0 && commands[tempInCommand].type!=CMDTYPE_ICON_AREA) {  // clicked on unit
					c.params.push_back(unit->id);
				} else { // clicked in map
					if(explicitCommand<0) // only attack ground if explicitly set the command
						return defaultRet;
					float3 pos=camerapos+mousedir*dist2;
					c.params.push_back(pos.x);
					c.params.push_back(pos.y);
					c.params.push_back(pos.z);
					c.params.push_back(0);//zero radius
					if(c.id == CMD_UNLOAD_UNITS)
						c.params.push_back((float)buildFacing);
				}
			} else {	//created area
				float dist=ground->LineGroundCol(mouse->buttons[button].camPos,mouse->buttons[button].camPos+mouse->buttons[button].dir*globalRendering->viewRange*1.4f);
				if(dist<0){
					return defaultRet;
				}
				float3 pos=mouse->buttons[button].camPos+mouse->buttons[button].dir*dist;
				c.params.push_back(pos.x);
				c.params.push_back(pos.y);
				c.params.push_back(pos.z);
				dist=ground->LineGroundCol(camerapos,camerapos+mousedir*globalRendering->viewRange*1.4f);
				if(dist<0){
					return defaultRet;
				}
				float3 pos2=camerapos+mousedir*dist;
				c.params.push_back(std::min(maxRadius,pos.distance2D(pos2)));
				if(c.id == CMD_UNLOAD_UNITS)
					c.params.push_back((float)buildFacing);
			}
			CreateOptions(c,(button==SDL_BUTTON_LEFT?0:1));
			return c;}

		case CMDTYPE_ICON_UNIT_OR_RECTANGLE:{
			Command c;
			c.id=commands[tempInCommand].id;

			if (mouse->buttons[button].movement < 16) {
				const CUnit* unit = NULL;

				float dist2 = helper->GuiTraceRay(camerapos, mousedir, globalRendering->viewRange*1.4f, unit, true);

				if (dist2 > (globalRendering->viewRange * 1.4f - 300)) {
					return defaultRet;
				}

				if (unit != NULL) {
					// clicked on unit
					c.params.push_back(unit->id);
				} else {
					// clicked in map
					if (explicitCommand < 0) { // only attack ground if explicitly set the command
						return defaultRet;
					}
					float3 pos = camerapos + (mousedir * dist2);
					c.params.push_back(pos.x);
					c.params.push_back(pos.y);
					c.params.push_back(pos.z);
				}
			} else {
				// created rectangle
				float dist = ground->LineGroundCol(
					mouse->buttons[button].camPos,
					mouse->buttons[button].camPos + mouse->buttons[button].dir * globalRendering->viewRange*1.4f);
				if(dist<0){
					return defaultRet;
				}
				float3 startPos = mouse->buttons[button].camPos + mouse->buttons[button].dir * dist;
				dist = ground->LineGroundCol(camerapos, camerapos + mousedir*globalRendering->viewRange * 1.4f);
				if(dist<0){
					return defaultRet;
				}
				float3 endPos=camerapos+mousedir*dist;
				c.params.push_back(startPos.x);
				c.params.push_back(startPos.y);
				c.params.push_back(startPos.z);
				c.params.push_back(endPos.x);
				c.params.push_back(endPos.y);
				c.params.push_back(endPos.z);
			}
			CreateOptions(c, (button == SDL_BUTTON_LEFT) ? 0 : 1);
			return c;}

		default:
			return defaultRet;
		}
	} else {
		if(!preview)
			inCommand=-1;
	}
	return defaultRet;
}



static bool WouldCancelAnyQueued(const BuildInfo& b)
{
	GML_RECMUTEX_LOCK(sel); // WouldCancelAnyQueued - called from DrawMapStuff -> GetBuildPos --> FillRowOfBuildPos

	Command c;
	b.FillCmd(c);
	CUnitSet::iterator ui = selectedUnits.selectedUnits.begin();
	for(;ui != selectedUnits.selectedUnits.end(); ++ui){
		if((*ui)->commandAI->WillCancelQueued(c))
			return true;
	}
	return false;
}

static void FillRowOfBuildPos(const BuildInfo& startInfo, float x, float z, float xstep, float zstep, int n, int facing, bool nocancel, std::vector<BuildInfo>& ret)
{
	for(int i=0;i<n;++i){
		BuildInfo bi(startInfo.def,float3(x,0,z),(startInfo.buildFacing+facing)%4);
		bi.pos=helper->Pos2BuildPos(bi);
		if (!nocancel || !WouldCancelAnyQueued(bi)){
			ret.push_back(bi);
		}
		x+=xstep;
		z+=zstep;
	}
}

// Assuming both builds have the same unitdef
std::vector<BuildInfo> CGuiHandler::GetBuildPos(const BuildInfo& startInfo, const BuildInfo& endInfo, float3& camerapos, float3& mousedir)
{
	std::vector<BuildInfo> ret;

	float3 start=helper->Pos2BuildPos(startInfo);
	float3 end=helper->Pos2BuildPos(endInfo);

	BuildInfo other; // the unit around which buildings can be circled
	if(GetQueueKeystate() && keys[SDLK_LCTRL])
	{
		const CUnit* unit = NULL;

		GML_RECMUTEX_LOCK(quad); // GetBuildCommand - accesses activeunits - called from DrawMapStuff -> GetBuildPos

		helper->GuiTraceRay(camerapos,mousedir,globalRendering->viewRange*1.4f,unit,true);
		if (unit) {
			other.def = unit->unitDef;
			other.pos = unit->pos;
			other.buildFacing = unit->buildFacing;
		} else {
			Command c = uh->GetBuildCommand(camerapos,mousedir);
			if(c.id < 0){
				assert(c.params.size()==4);
				other.pos = float3(c.params[0],c.params[1],c.params[2]);
				other.def = unitDefHandler->GetUnitDefByID(-c.id);
				other.buildFacing = int(c.params[3]);
			}
		}
	}

	if(other.def && GetQueueKeystate() && keys[SDLK_LCTRL]){		//circle build around building
		int oxsize=other.GetXSize()*SQUARE_SIZE;
		int ozsize=other.GetZSize()*SQUARE_SIZE;
		int xsize=startInfo.GetXSize()*SQUARE_SIZE;
		int zsize=startInfo.GetZSize()*SQUARE_SIZE;

		start =end=helper->Pos2BuildPos(other);
		start.x-=oxsize/2;
		start.z-=ozsize/2;
		end.x+=oxsize/2;
		end.z+=ozsize/2;

		int nvert=1+oxsize/xsize;
		int nhori=1+ozsize/xsize;

		FillRowOfBuildPos(startInfo, end.x  +zsize/2, start.z+xsize/2,      0, +xsize, nhori, 3, true, ret);
		FillRowOfBuildPos(startInfo, end.x  -xsize/2, end.z  +zsize/2, -xsize,      0, nvert, 2, true, ret);
		FillRowOfBuildPos(startInfo, start.x-zsize/2, end.z  -xsize/2,      0, -xsize, nhori, 1, true, ret);
		FillRowOfBuildPos(startInfo, start.x+xsize/2, start.z-zsize/2, +xsize,      0, nvert, 0, true, ret);

	} else { // rectangle or line
		float3 delta = end - start;

		float xsize=SQUARE_SIZE*(startInfo.GetXSize()+buildSpacing*2);
		int xnum=(int)((fabs(delta.x)+xsize*1.4f)/xsize);
		float xstep=(int)((0<delta.x) ? xsize : -xsize);

		float zsize=SQUARE_SIZE*(startInfo.GetZSize()+buildSpacing*2);
		int znum=(int)((fabs(delta.z)+zsize*1.4f)/zsize);
		float zstep=(int)((0<delta.z) ? zsize : -zsize);

		if(keys[SDLK_LALT]){ // build a rectangle
			if(keys[SDLK_LCTRL]){ // hollow rectangle
				if(1<xnum&&1<znum){
					FillRowOfBuildPos(startInfo, start.x               , start.z+zstep         ,      0,  zstep, znum-1, 0, false, ret); // go "down" on the "left" side
					FillRowOfBuildPos(startInfo, start.x+xstep         , start.z+(znum-1)*zstep,  xstep,      0, xnum-1, 0, false, ret); // go "right" on the "bottom" side
					FillRowOfBuildPos(startInfo, start.x+(xnum-1)*xstep, start.z+(znum-2)*zstep,      0, -zstep, znum-1, 0, false, ret); // go "up" on the "right" side
					FillRowOfBuildPos(startInfo, start.x+(xnum-2)*xstep, start.z               , -xstep,      0, xnum-1, 0, false, ret); // go "left" on the "top" side
				} else if(1==xnum){
					FillRowOfBuildPos(startInfo, start.x, start.z, 0, zstep, znum, 0, false, ret);
				} else if(1==znum){
					FillRowOfBuildPos(startInfo, start.x, start.z, xstep, 0, xnum, 0, false, ret);
				}
			} else { // filled rectangle
				int zn=0;
				for(float z=start.z;zn<znum;++zn){
					if(zn&1){
						FillRowOfBuildPos(startInfo, start.x+(xnum-1)*xstep, z, -xstep, 0, xnum, 0, false, ret); // every odd line "right" to "left"
					} else {
						FillRowOfBuildPos(startInfo, start.x               , z, xstep, 0, xnum, 0, false, ret); // every even line "left" to "right"
					}
					z+=zstep;
				}
			}
		} else { // build a line
			bool x_dominates_z = fabs(delta.x) > fabs(delta.z);
			if (x_dominates_z){
				zstep = keys[SDLK_LCTRL] ? 0 : xstep * delta.z/(delta.x ? delta.x : 1);
			} else {
				xstep = keys[SDLK_LCTRL] ? 0 : zstep * delta.x/(delta.z ? delta.z : 1);
			}
			FillRowOfBuildPos(startInfo, start.x, start.z, xstep, zstep, x_dominates_z ? xnum : znum, 0, false, ret);
		}
	}
	return ret;
}


void CGuiHandler::ProcessFrontPositions(float3& pos0, float3& pos1)
{
	if (!frontByEnds) {
		return; // leave it centered
	}
	pos0 = pos1 + ((pos0 - pos1) * 0.5f);
	pos0.y = ground->GetHeightReal(pos0.x, pos0.z);
}


/******************************************************************************/
/******************************************************************************/

void CGuiHandler::Draw()
{
	if ((iconsCount <= 0) && (luaUI == NULL)) {
		return;
	}

	glPushAttrib(GL_ENABLE_BIT);

	glDisable(GL_FOG);
	glDisable(GL_DEPTH_TEST);
	glDisable(GL_LIGHTING);
	glDisable(GL_TEXTURE_2D);
	glEnable(GL_BLEND);
	glBlendFunc(GL_SRC_ALPHA, GL_ONE_MINUS_SRC_ALPHA);
	glEnable(GL_ALPHA_TEST);
	glAlphaFunc(GL_GEQUAL, 0.01f);

	if (iconsCount > 0) {
		DrawButtons();
	}

	glPopAttrib();
}


static std::string FindCornerText(const std::string& corner, const vector<std::string>& params)
{
	for (int p = 0; p < (int)params.size(); p++) {
		if (params[p].find(corner) == 0) {
			return params[p].substr(corner.length());
		}
	}
	return std::string("");
}


void CGuiHandler::DrawCustomButton(const IconInfo& icon, bool highlight)
{
	const CommandDescription& cmdDesc = commands[icon.commandsID];

	const bool usedTexture = DrawTexture(icon, cmdDesc.iconname);

	// highlight overlay before text is applied
	if (highlight) {
		DrawHilightQuad(icon);
	}

	if (!usedTexture || !cmdDesc.onlyTexture) {
		DrawName(icon, cmdDesc.name, false);
	}

	DrawNWtext(icon, FindCornerText("$nw$", cmdDesc.params));
	DrawSWtext(icon, FindCornerText("$sw$", cmdDesc.params));
	DrawNEtext(icon, FindCornerText("$ne$", cmdDesc.params));
	DrawSEtext(icon, FindCornerText("$se$", cmdDesc.params));

	if (!usedTexture) {
		glColor4f(1.0f, 1.0f, 1.0f, 0.1f);
		DrawIconFrame(icon);
	}
}


bool CGuiHandler::DrawUnitBuildIcon(const IconInfo& icon, int unitDefID)
{
	const UnitDef* ud = unitDefHandler->GetUnitDefByID(unitDefID);
	if (ud) {
		const Box& b = icon.visual;
		glEnable(GL_TEXTURE_2D);
		glColor4f(1.0f, 1.0f, 1.0f, textureAlpha);
		glBindTexture(GL_TEXTURE_2D, unitDefHandler->GetUnitDefImage(ud));
		glBegin(GL_QUADS);
			glTexCoord2f(0.0f, 0.0f); glVertex2f(b.x1, b.y1);
			glTexCoord2f(1.0f, 0.0f); glVertex2f(b.x2, b.y1);
			glTexCoord2f(1.0f, 1.0f); glVertex2f(b.x2, b.y2);
			glTexCoord2f(0.0f, 1.0f); glVertex2f(b.x1, b.y2);
		glEnd();
		return true;
	}

	return false;
}


static inline bool ParseTextures(const std::string& texString,
                                 std::string& tex1, std::string& tex2,
                                 float& xscale, float& yscale)
{
	// format:  "&<xscale>x<yscale>&<tex>1&<tex2>"  --  <>'s are not included

	char* endPtr;

	const char* c = texString.c_str() + 1;
	xscale = strtod(c, &endPtr);
	if ((endPtr == c) || (endPtr[0] != 'x')) { return false; }
	c = endPtr + 1;
	yscale = strtod(c, &endPtr);
	if ((endPtr == c) || (endPtr[0] != '&')) { return false; }
	c = endPtr + 1;
	const char* tex1Start = c;
	while ((c[0] != 0) && (c[0] != '&')) { c++; }
	if (c[0] != '&') { return false; }
	const int tex1Len = c - tex1Start;
	c++;
	tex1 = c; // draw 'tex2' first
	tex2 = std::string(tex1Start, tex1Len);

	return true;
}


static inline bool BindUnitTexByString(const std::string& str)
{
	char* endPtr;
	const char* startPtr = str.c_str() + 1; // skip the '#'
	const int unitDefID = (int)strtol(startPtr, &endPtr, 10);
	if (endPtr == startPtr) {
		return false; // bad unitID spec
	}

	const UnitDef* ud = unitDefHandler->GetUnitDefByID(unitDefID);
	if (ud == NULL) {
		return false;
	}

	glBindTexture(GL_TEXTURE_2D, unitDefHandler->GetUnitDefImage(ud));

	return true;
}


static inline bool BindIconTexByString(const std::string& str)
{
	char* endPtr;
	const char* startPtr = str.c_str() + 1; // skip the '^'
	const int unitDefID = (int)strtol(startPtr, &endPtr, 10);
	if (endPtr == startPtr) {
		return false; // bad unitID spec
	}

	const UnitDef* ud = unitDefHandler->GetUnitDefByID(unitDefID);
	if (ud == NULL) {
		return false;
	}

	ud->iconType->BindTexture();

	return true;
}


static inline bool BindLuaTexByString(const std::string& str)
{
	CLuaHandle* luaHandle = NULL;
	const char scriptType = str[1];
	switch (scriptType) {
		case 'u': { luaHandle = luaUI; break; }
		case 'g': { luaHandle = luaGaia; break; }
		case 'm': { luaHandle = luaRules; break; }
		default:  { break; }
	}
	if (luaHandle == NULL) {
		return false;
	}
	if (str[2] != LuaTextures::prefix) { // '!'
		return false;
	}

	const string luaTexStr = str.substr(2);
	const LuaTextures::Texture* texInfo =
		luaHandle->GetTextures().GetInfo(luaTexStr);
	if (texInfo == NULL) {
		return false;
	}

	if (texInfo->target != GL_TEXTURE_2D) {
		return false;
	}
	glBindTexture(GL_TEXTURE_2D, texInfo->id);

	return true;
}


static bool BindTextureString(const std::string& str)
{
	if (str[0] == '#') {
		return BindUnitTexByString(str);
	} else if (str[0] == '^') {
		return BindIconTexByString(str);
	} else if (str[0] == LuaTextures::prefix) { // '!'
		return BindLuaTexByString(str);
	} else {
		return CNamedTextures::Bind(str);
	}
}


bool CGuiHandler::DrawTexture(const IconInfo& icon, const std::string& texName)
{
	if (texName.empty()) {
		return false;
	}

	std::string tex1;
	std::string tex2;
	float xscale = 1.0f;
	float yscale = 1.0f;

	// double texture?
	if (texName[0] == '&') {
		if (!ParseTextures(texName, tex1, tex2, xscale, yscale)) {
			return false;
		}
	} else {
		tex1 = texName;
	}

	// bind the texture for the full size quad
	if (!BindTextureString(tex1)) {
		if (tex2.empty()) {
			return false;
		} else {
			if (!BindTextureString(tex2)) {
				return false;
			} else {
				tex2.clear(); // cancel the scaled draw
			}
		}
	}

	glEnable(GL_TEXTURE_2D);
	glColor4f(1.0f, 1.0f, 1.0f, textureAlpha);

	// draw the full size quad
	const Box& b = icon.visual;
	glBegin(GL_QUADS);
	glTexCoord2f(0.0f, 0.0f); glVertex2f(b.x1, b.y1);
	glTexCoord2f(1.0f, 0.0f); glVertex2f(b.x2, b.y1);
	glTexCoord2f(1.0f, 1.0f); glVertex2f(b.x2, b.y2);
	glTexCoord2f(0.0f, 1.0f); glVertex2f(b.x1, b.y2);
	glEnd();

	if (tex2.empty()) {
		return true; // success, no second texture to draw
	}

	// bind the texture for the scaled quad
	if (!BindTextureString(tex2)) {
		return false;
	}

	// calculate the scaled quad
	const float x1 = b.x1 + (xIconSize * xscale);
	const float x2 = b.x2 - (xIconSize * xscale);
	const float y1 = b.y1 - (yIconSize * yscale);
	const float y2 = b.y2 + (yIconSize * yscale);

	// draw the scaled quad
	glBegin(GL_QUADS);
	glTexCoord2f(0.0f, 0.0f); glVertex2f(x1, y1);
	glTexCoord2f(1.0f, 0.0f); glVertex2f(x2, y1);
	glTexCoord2f(1.0f, 1.0f); glVertex2f(x2, y2);
	glTexCoord2f(0.0f, 1.0f); glVertex2f(x1, y2);
	glEnd();

	return true;
}


void CGuiHandler::DrawIconFrame(const IconInfo& icon)
{
	const Box& b = icon.visual;
	glDisable(GL_TEXTURE_2D);
	glBegin(GL_LINE_LOOP);
	const float fudge = 0.001f; // avoids getting creamed if iconBorder == 0.0
	glVertex2f(b.x1 + fudge, b.y1 - fudge);
	glVertex2f(b.x2 - fudge, b.y1 - fudge);
	glVertex2f(b.x2 - fudge, b.y2 + fudge);
	glVertex2f(b.x1 + fudge, b.y2 + fudge);
	glEnd();
}


void CGuiHandler::DrawName(const IconInfo& icon, const std::string& text,
                           bool offsetForLEDs)
{
	if (text.empty()) {
		return;
	}
	const Box& b = icon.visual;

	const float yShrink = offsetForLEDs ? (0.125f * yIconSize) : 0.0f;

	const float tWidth  = font->GetSize() * font->GetTextWidth(text) * globalRendering->pixelX;  //FIXME
	const float tHeight = font->GetSize() * font->GetTextHeight(text) * globalRendering->pixelY; //FIXME merge in 1 function?
	const float textBorder2 = (2.0f * textBorder);
	float xScale = (xIconSize - textBorder2) / tWidth;
	float yScale = (yIconSize - textBorder2 - yShrink) / tHeight;
	const float fontScale = std::min(xScale, yScale);

	const float xCenter = 0.5f * (b.x1 + b.x2);
	const float yCenter = 0.5f * (b.y1 + b.y2 + yShrink);

	glColor4f(1.0f, 1.0f, 1.0f, 1.0f);
	font->glPrint(xCenter, yCenter, fontScale, (dropShadows ? FONT_SHADOW : 0) | FONT_CENTER | FONT_VCENTER | FONT_SCALE | FONT_NORM, text);
}


void CGuiHandler::DrawNWtext(const IconInfo& icon, const std::string& text)
{
	if (text.empty()) {
		return;
	}
	const Box& b = icon.visual;
	const float tHeight = font->GetSize() * font->GetTextHeight(text) * globalRendering->pixelY;
	const float fontScale = (yIconSize * 0.2f) / tHeight;
	const float xPos = b.x1 + textBorder + 0.002f;
	const float yPos = b.y1 - textBorder - 0.006f;

	font->glPrint(xPos, yPos, fontScale, FONT_TOP | FONT_SCALE | FONT_NORM, text);
}


void CGuiHandler::DrawSWtext(const IconInfo& icon, const std::string& text)
{
	if (text.empty()) {
		return;
	}
	const Box& b = icon.visual;
	const float tHeight = font->GetSize() * font->GetTextHeight(text) * globalRendering->pixelY;
	const float fontScale = (yIconSize * 0.2f) / tHeight;
	const float xPos = b.x1 + textBorder + 0.002f;
	const float yPos = b.y2 + textBorder + 0.002f;

	font->glPrint(xPos, yPos, fontScale, FONT_SCALE | FONT_NORM, text);
}


void CGuiHandler::DrawNEtext(const IconInfo& icon, const std::string& text)
{
	if (text.empty()) {
		return;
	}
	const Box& b = icon.visual;
	const float tHeight = font->GetSize() * font->GetTextHeight(text) * globalRendering->pixelY;
	const float fontScale = (yIconSize * 0.2f) / tHeight;
	const float xPos = b.x2 - textBorder - 0.002f;
	const float yPos = b.y1 - textBorder - 0.006f;

	font->glPrint(xPos, yPos, fontScale, FONT_TOP | FONT_RIGHT | FONT_SCALE | FONT_NORM, text);
}


void CGuiHandler::DrawSEtext(const IconInfo& icon, const std::string& text)
{
	if (text.empty()) {
		return;
	}
	const Box& b = icon.visual;
	const float tHeight = font->GetSize() * font->GetTextHeight(text) * globalRendering->pixelY;
	const float fontScale = (yIconSize * 0.2f) / tHeight;
	const float xPos = b.x2 - textBorder - 0.002f;
	const float yPos = b.y2 + textBorder + 0.002f;

	font->glPrint(xPos, yPos, fontScale, FONT_RIGHT | FONT_SCALE | FONT_NORM, text);
}


void CGuiHandler::DrawHilightQuad(const IconInfo& icon)
{
	if (icon.commandsID == inCommand) {
		glColor4f(0.3f, 0.0f, 0.0f, 1.0f);
	} else if (mouse->buttons[SDL_BUTTON_LEFT].pressed) {
		glColor4f(0.2f, 0.0f, 0.0f, 1.0f);
	} else {
		glColor4f(0.0f, 0.0f, 0.2f, 1.0f);
	}
	const Box& b = icon.visual;
	glDisable(GL_TEXTURE_2D);
	glBlendFunc(GL_ONE, GL_ONE); // additive blending
	glBegin(GL_QUADS);
		glVertex2f(b.x1, b.y1);
		glVertex2f(b.x2, b.y1);
		glVertex2f(b.x2, b.y2);
		glVertex2f(b.x1, b.y2);
	glEnd();
	glBlendFunc(GL_SRC_ALPHA, GL_ONE_MINUS_SRC_ALPHA);
}


void CGuiHandler::DrawButtons() // Only called by Draw
{
	glLineWidth(1.0f);
	font->Begin();

	// frame box
	const float alpha = (frameAlpha < 0.0f) ? guiAlpha : frameAlpha;
	if (alpha > 0.0f) {
		glColor4f(0.2f, 0.2f, 0.2f, alpha);
		glBegin(GL_QUADS);
		const GLfloat fx = 0.0f; //-.2f*(1-fadein/100.0f)+.2f;
			glVertex2f(buttonBox.x1 - fx, buttonBox.y1);
			glVertex2f(buttonBox.x1 - fx, buttonBox.y2);
			glVertex2f(buttonBox.x2 - fx, buttonBox.y2);
			glVertex2f(buttonBox.x2 - fx, buttonBox.y1);
		glEnd();
	}

	const int mouseIcon   = IconAtPos(mouse->lastx, mouse->lasty);
	const int buttonStart = std::min(iconsCount, activePage * iconsPerPage);
	const int buttonEnd   = std::min(iconsCount, buttonStart + iconsPerPage);

	for (int ii = buttonStart; ii < buttonEnd; ii++) {

		const IconInfo& icon = icons[ii];
		if (icon.commandsID < 0) {
			continue; // inactive icon
		}
		const CommandDescription& cmdDesc = commands[icon.commandsID];
		const bool customCommand = (cmdDesc.id == CMD_INTERNAL) &&
		                           (cmdDesc.type == CMDTYPE_CUSTOM);
		const bool highlight = ((mouseIcon == ii) ||
		                        (icon.commandsID == inCommand)) &&
		                       (!customCommand || !cmdDesc.params.empty());

		if (customCommand) {
			DrawCustomButton(icon, highlight);
		}
		else {
			bool usedTexture = false;
			bool onlyTexture = cmdDesc.onlyTexture;
			const bool useLEDs = useOptionLEDs && (cmdDesc.type == CMDTYPE_ICON_MODE);

			// specified texture
			if (DrawTexture(icon, cmdDesc.iconname)) {
				usedTexture = true;
			}

			// unit buildpic
			if (!usedTexture) {
				if (cmdDesc.id < 0) {
					const UnitDef* ud = unitDefHandler->GetUnitDefByID(-cmdDesc.id);
					if (ud != NULL) {
						DrawUnitBuildIcon(icon, -cmdDesc.id);
						usedTexture = true;
						onlyTexture = true;
					}
				}
			}

			// highlight background before text is applied
			if (highlight) {
				DrawHilightQuad(icon);
			}

			// build count text (NOTE the weird bracing)
			if (cmdDesc.id < 0) {
				const int psize = (int)cmdDesc.params.size();
				if (psize > 0) { DrawSWtext(icon, cmdDesc.params[0]);
					if (psize > 1) { DrawNEtext(icon, cmdDesc.params[1]);
						if (psize > 2) { DrawNWtext(icon, cmdDesc.params[2]);
							if (psize > 3) { DrawSEtext(icon, cmdDesc.params[3]); } } } }
			}

			// draw arrows, or a frame for text
			if (!usedTexture || !onlyTexture) {
				if ((cmdDesc.type == CMDTYPE_PREV) || (cmdDesc.type == CMDTYPE_NEXT)) {
					// pick the color for the arrow
					if (highlight) {
						glColor4f(1.0f, 1.0f, 0.0f, 1.0f); // selected
					} else {
						glColor4f(0.7f, 0.7f, 0.7f, 1.0f); // normal
					}
					if (cmdDesc.type == CMDTYPE_PREV) {
						DrawPrevArrow(icon);
					} else {
						DrawNextArrow(icon);
					}
				}
				else if (!usedTexture) {
					// no texture, no arrow, ... draw a frame
					glColor4f(1.0f, 1.0f, 1.0f, 0.1f);
					DrawIconFrame(icon);
				}

				// draw the text
				// command name (or parameter)
				std::string toPrint = cmdDesc.name;
				if (cmdDesc.type == CMDTYPE_ICON_MODE
						&& cmdDesc.params.size() >= 1) {
					const int opt = atoi(cmdDesc.params[0].c_str()) + 1;
					if (opt < 0 || static_cast<size_t>(opt) < cmdDesc.params.size()) {
						toPrint = cmdDesc.params[opt];
					}
				}
				DrawName(icon, toPrint, useLEDs);
			}

			// draw the mode indicators
			if (useLEDs) {
				DrawOptionLEDs(icon);
			}
		}

		// darken disabled commands
		if (cmdDesc.disabled) {
			glDisable(GL_TEXTURE_2D);
			glBlendFunc(GL_DST_COLOR, GL_ZERO);
			glColor4f(0.5f, 0.5f, 0.5f, 0.5f);
			const Box& vb = icon.visual;
			glRectf(vb.x1, vb.y1, vb.x2, vb.y2);
			glBlendFunc(GL_SRC_ALPHA, GL_ONE_MINUS_SRC_ALPHA);
		}

		// highlight outline
		if (highlight) {
			if (icon.commandsID == inCommand) {
				glColor4f(1.0f, 1.0f, 0.0f, 0.75f);
			} else if (mouse->buttons[SDL_BUTTON_LEFT].pressed ||
			           mouse->buttons[SDL_BUTTON_RIGHT].pressed) {
				glColor4f(1.0f, 0.0f, 0.0f, 0.50f);
			} else {
				glColor4f(1.0f, 1.0f, 1.0f, 0.50f);
			}
			glLineWidth(1.49f);
			DrawIconFrame(icon);
			glLineWidth(1.0f);
		}
	}

	// active page indicator
	if (luaUI == NULL) {
		if (selectedUnits.BuildIconsFirst()) {
			glColor4fv(cmdColors.build);
		} else {
			glColor4f(0.7f, 0.7f, 0.7f, 1.0f);
		}
		const float textSize = 1.2f;
		font->glFormat(xBpos, yBpos, textSize, FONT_CENTER | FONT_VCENTER | FONT_SCALE | FONT_NORM, "%i", activePage + 1);
	}

	DrawMenuName();

	font->End();

	// LuaUI can handle this
	if (luaUI == NULL || drawSelectionInfo)
		DrawSelectionInfo();

	DrawNumberInput();
}


void CGuiHandler::DrawMenuName() // Only called by drawbuttons
{
	if (!menuName.empty() && (iconsCount > 0)) {
		const float fontScale = 1.0f;
		const float xp = 0.5f * (buttonBox.x1 + buttonBox.x2);
		const float yp = buttonBox.y2 + (yIconSize * 0.125f);

		if (!outlineFonts) {
			const float textHeight = fontScale * font->GetTextHeight(menuName) * globalRendering->pixelY;
			glDisable(GL_TEXTURE_2D);
			glColor4f(0.2f, 0.2f, 0.2f, guiAlpha);
			glRectf(buttonBox.x1,
			        buttonBox.y2,
			        buttonBox.x2,
			        buttonBox.y2 + textHeight + (yIconSize * 0.25f));
			font->glPrint(xp, yp, fontScale, FONT_CENTER | FONT_SCALE | FONT_NORM, menuName);
		}
		else {
			font->SetColors(); // default
			font->glPrint(xp, yp, fontScale, FONT_CENTER | FONT_OUTLINE | FONT_SCALE | FONT_NORM, menuName);
		}
	}

}


void CGuiHandler::DrawSelectionInfo()
{
	GML_RECMUTEX_LOCK(sel); // DrawSelectionInfo - called from Draw --> DrawButtons

	if (!selectedUnits.selectedUnits.empty()) {
		std::ostringstream buf;

		if(selectedUnits.selectedGroup!=-1){
			buf << "Selected units " << selectedUnits.selectedUnits.size() << " [Group " << selectedUnits.selectedGroup << "]";
		} else {
			buf << "Selected units " << selectedUnits.selectedUnits.size();
		}

		const float fontScale = 1.0f;
		const float fontSize  = fontScale * smallFont->GetSize();

		if (!outlineFonts) {
			float descender;
			const float textWidth  = fontSize * smallFont->GetTextWidth(buf.str()) * globalRendering->pixelX;
			float textHeight = fontSize * smallFont->GetTextHeight(buf.str(), &descender) * globalRendering->pixelY;
			const float textDescender = fontSize * descender * globalRendering->pixelY; //! descender is always negative
			textHeight -= textDescender;

			glDisable(GL_TEXTURE_2D);
			glColor4f(0.2f, 0.2f, 0.2f, guiAlpha);
			glRectf(xSelectionPos - frameBorder,
			        ySelectionPos - frameBorder,
			        xSelectionPos + frameBorder + textWidth,
			        ySelectionPos + frameBorder + textHeight);
			glColor4f(1.0f, 1.0f, 1.0f, 0.8f);
			smallFont->glPrint(xSelectionPos, ySelectionPos - textDescender, fontSize, FONT_BASELINE | FONT_NORM, buf.str());
		} else {
			smallFont->SetColors(); // default
			smallFont->glPrint(xSelectionPos, ySelectionPos, fontSize, FONT_OUTLINE | FONT_NORM, buf.str());
		}
	}
}


void CGuiHandler::DrawNumberInput() // Only called by drawbuttons
{
	// draw the value for CMDTYPE_NUMBER commands
	if ((inCommand >= 0) && ((size_t)inCommand < commands.size())) {
		const CommandDescription& cd = commands[inCommand];
		if (cd.type == CMDTYPE_NUMBER) {
			const float value = GetNumberInput(cd);
			glDisable(GL_TEXTURE_2D);
			glColor4f(1.0f, 1.0f, 1.0f, 0.8f);
			const float mouseX = (float)mouse->lastx / (float)globalRendering->viewSizeX;
			const float slideX = std::min(std::max(mouseX, 0.25f), 0.75f);
			//const float mouseY = 1.0f - (float)(mouse->lasty - 16) / (float)globalRendering->viewSizeY;
			glColor4f(1.0f, 1.0f, 0.0f, 0.8f);
			glRectf(0.235f, 0.45f, 0.25f, 0.55f);
			glRectf(0.75f, 0.45f, 0.765f, 0.55f);
			glColor4f(0.0f, 0.0f, 1.0f, 0.8f);
			glRectf(0.25f, 0.49f, 0.75f, 0.51f);
			glBegin(GL_TRIANGLES);
				glColor4f(1.0f, 0.0f, 0.0f, 1.0f);
				glVertex2f(slideX + 0.015f, 0.55f);
				glVertex2f(slideX - 0.015f, 0.55f);
				glVertex2f(slideX, 0.50f);
				glVertex2f(slideX - 0.015f, 0.45f);
				glVertex2f(slideX + 0.015f, 0.45f);
				glVertex2f(slideX, 0.50f);
			glEnd();
			glColor4f(1.0f, 1.0f, 1.0f, 0.9f);
			font->glFormat(slideX, 0.56f, 2.0f, FONT_CENTER | FONT_SCALE | FONT_NORM, "%i", (int)value);
		}
	}
}


void CGuiHandler::DrawPrevArrow(const IconInfo& icon)
{
	const Box& b = icon.visual;
	const float yCenter = 0.5f * (b.y1 + b.y2);
	const float xSize = 0.166f * fabs(b.x2 - b.x1);
	const float ySize = 0.125f * fabs(b.y2 - b.y1);
	const float xSiz2 = 2.0f * xSize;
	glDisable(GL_TEXTURE_2D);
	glBegin(GL_POLYGON);
		glVertex2f(b.x2 - xSize, yCenter - ySize);
		glVertex2f(b.x1 + xSiz2, yCenter - ySize);
		glVertex2f(b.x1 + xSize, yCenter);
		glVertex2f(b.x1 + xSiz2, yCenter + ySize);
		glVertex2f(b.x2 - xSize, yCenter + ySize);
	glEnd();
}


void CGuiHandler::DrawNextArrow(const IconInfo& icon)
{
	const Box& b = icon.visual;
	const float yCenter = 0.5f * (b.y1 + b.y2);
	const float xSize = 0.166f * fabs(b.x2 - b.x1);
	const float ySize = 0.125f * fabs(b.y2 - b.y1);
	const float xSiz2 = 2.0f * xSize;
	glDisable(GL_TEXTURE_2D);
	glBegin(GL_POLYGON);
		glVertex2f(b.x1 + xSize, yCenter - ySize);
		glVertex2f(b.x2 - xSiz2, yCenter - ySize);
		glVertex2f(b.x2 - xSize, yCenter);
		glVertex2f(b.x2 - xSiz2, yCenter + ySize);
		glVertex2f(b.x1 + xSize, yCenter + ySize);
	glEnd();
}


void CGuiHandler::DrawOptionLEDs(const IconInfo& icon)
{
	const CommandDescription& cmdDesc = commands[icon.commandsID];

	const int pCount = (int)cmdDesc.params.size() - 1;
	if (pCount < 2) {
		return;
	}
	const int option = atoi(cmdDesc.params[0].c_str());

	glLoadIdentity();

	glDisable(GL_TEXTURE_2D);

	const float xs = xIconSize / float(1 + (pCount * 2));
	const float ys = yIconSize * 0.125f;
	const float x1 = icon.visual.x1;
	const float y2 = icon.visual.y2;
	const float yp = 1.0f / float(globalRendering->viewSizeY);

	for (int x = 0; x < pCount; x++) {
		if (x != option) {
			glColor4f(0.25f, 0.25f, 0.25f, 0.50f); // dark
		} else {
			if (pCount == 2) {
				if (option == 0) {
					glColor4f(1.0f, 0.0f, 0.0f, 0.75f); // red
				} else {
					glColor4f(0.0f, 1.0f, 0.0f, 0.75f); // green
				}
			} else if (pCount == 3) {
				if (option == 0) {
					glColor4f(1.0f, 0.0f, 0.0f, 0.75f); // red
				} else if (option == 1) {
					glColor4f(1.0f, 1.0f, 0.0f, 0.75f); // yellow
				} else {
					glColor4f(0.0f, 1.0f, 0.0f, 0.75f); // green
				}
			} else {
				glColor4f(0.75f, 0.75f, 0.75f, 0.75f); // light
			}
		}

		const float startx = x1 + (xs * float(1 + (2 * x)));
		const float starty = y2 + (3.0f * yp) + textBorder;

		glRectf(startx, starty, startx + xs, starty + ys);

		glPolygonMode(GL_FRONT_AND_BACK, GL_LINE);
		glColor4f(1.0f, 1.0f, 1.0f, 0.5f);
		glRectf(startx, starty, startx + xs, starty + ys);
		glPolygonMode(GL_FRONT_AND_BACK, GL_FILL);
	}
}


/******************************************************************************/
/******************************************************************************/

static inline void DrawSensorRange(int radius,
                                   const float* color, const float3& pos)
{
	const int sensorScale = radarhandler->radarDiv;
	const int realRadius = ((radius / sensorScale) * sensorScale);
	if (realRadius > 0) {
		glColor4fv(color);
		glSurfaceCircle(pos, (float)realRadius, 40);
	}
}


static inline GLuint GetConeList()
{
	static GLuint list = 0; // FIXME: put in the class
	if (list != 0) {
		return list;
	}
	list = glGenLists(1);
	glNewList(list, GL_COMPILE); {
		glBegin(GL_TRIANGLE_FAN);
		const int divs = 64;
		glVertex3f(0.0f, 0.0f, 0.0f);
		for (int i = 0; i <= divs; i++) {
			const float rad = (PI * 2.0) * (float)i / (float)divs;
			glVertex3f(1.0f, sin(rad), cos(rad));
		}
		glEnd();
	}
	glEndList();
	return list;
}


static void DrawWeaponCone(const float3& pos,
                           float len, float hrads, float heading, float pitch)
{
	glPushMatrix();

	const float xlen = len * cos(hrads);
	const float yzlen = len * sin(hrads);
	glTranslatef(pos.x, pos.y, pos.z);
	glRotatef(heading * (180.0 / PI), 0.0f, 1.0f, 0.0f);
	glRotatef(pitch   * (180.0 / PI), 0.0f, 0.0f, 1.0f);
	glScalef(xlen, yzlen, yzlen);

	glEnable(GL_CULL_FACE);

	glCullFace(GL_FRONT);
	glColor4f(1.0f, 0.0f, 0.0f, 0.25f);
	glCallList(GetConeList());

	glCullFace(GL_BACK);
	glColor4f(0.0f, 1.0f, 0.0f, 0.25f);
	glCallList(GetConeList());

	glDisable(GL_CULL_FACE);

	glPopMatrix();
}


static inline void DrawWeaponArc(const CUnit* unit)
{
	return; // FIXME: disabled
	if (unit->weapons.empty()) {
		return;
	}
	const CWeapon* w = unit->weapons.front();
	float3 dir;
	if (w->onlyForward) {
		dir = unit->frontdir;
	} else {
		dir = w->wantedDir;
	}

	// copied from Weapon.cpp
	const float3 interPos = unit->pos + (unit->speed * globalRendering->timeOffset);
	float3 pos = interPos +
	             (unit->frontdir * w->relWeaponPos.z) +
	             (unit->updir    * w->relWeaponPos.y) +
	             (unit->rightdir * w->relWeaponPos.x);
	if (pos.y < ground->GetHeightReal(pos.x, pos.z)) {
		// hope that we are underground because we are a
		// popup weapon and will come above ground later
		pos = interPos + (UpVector * 10.0f);
	}

	const float hrads   = acos(w->maxAngleDif);
	const float heading = atan2(-dir.z, dir.x);
	const float pitch   = asin(dir.y);
	DrawWeaponCone(pos, w->range, hrads, heading, pitch);
}


void CGuiHandler::DrawMapStuff(int onMinimap)
{
	if (!onMinimap) {
		glEnable(GL_DEPTH_TEST);
		glDepthMask(GL_FALSE);
		glDisable(GL_TEXTURE_2D);
		glEnable(GL_BLEND);
		glBlendFunc(GL_SRC_ALPHA, GL_ONE_MINUS_SRC_ALPHA);
		glDisable(GL_ALPHA_TEST);
	}

	float3 camerapos=camera->pos;
	float3 mousedir=mouse->dir;

	// setup for minimap proxying
	const bool minimapCoords =
		(minimap->ProxyMode() ||
		 ((activeReceiver != this) && !game->hideInterface &&
		  (GetReceiverAt(mouse->lastx, mouse->lasty) == minimap)));
	if (minimapCoords) {
		camerapos = minimap->GetMapPosition(mouse->lastx, mouse->lasty);
		mousedir = float3(0.0f, -1.0f, 0.0f);
		if (miniMapMarker && minimap->FullProxy() &&
		    !onMinimap && !minimap->GetMinimized()) {
			DrawMiniMapMarker(camerapos);
		}
	}


	if (activeMousePress) {
		int cmdIndex = -1;
		int button = SDL_BUTTON_LEFT;
		if ((inCommand >= 0) && ((size_t)inCommand < commands.size())) {
			cmdIndex = inCommand;
		} else {
			if (mouse->buttons[SDL_BUTTON_RIGHT].pressed &&
			    ((activeReceiver == this) || (minimap->ProxyMode()))) {
				cmdIndex = defaultCmdMemory;
				button = SDL_BUTTON_RIGHT;
			}
		}

		if (mouse->buttons[button].pressed && (cmdIndex >= 0) && ((size_t)cmdIndex < commands.size())) {
			const CommandDescription& cmdDesc = commands[cmdIndex];
			switch (cmdDesc.type) {
				case CMDTYPE_ICON_FRONT: {
					if (mouse->buttons[button].movement > 30) {
						float maxSize = 1000000.0f;
						float sizeDiv = 0.0f;
						if (cmdDesc.params.size() > 0) {
							maxSize = atof(cmdDesc.params[0].c_str());
						}
						if (cmdDesc.params.size() > 1) {
							sizeDiv = atof(cmdDesc.params[1].c_str());
						}
						DrawFront(button, maxSize, sizeDiv, !!onMinimap, camerapos, mousedir);
					}
					break;
				}
				case CMDTYPE_ICON_UNIT_OR_AREA:
				case CMDTYPE_ICON_UNIT_FEATURE_OR_AREA:
				case CMDTYPE_ICON_AREA: {
					float maxRadius=100000;
					if (cmdDesc.params.size() == 1) {
						maxRadius = atof(cmdDesc.params[0].c_str());
					}
					if (mouse->buttons[button].movement > 4) {
						float dist=ground->LineGroundCol(mouse->buttons[button].camPos,mouse->buttons[button].camPos+mouse->buttons[button].dir*globalRendering->viewRange*1.4f);
						if(dist<0){
							break;
						}
						float3 pos=mouse->buttons[button].camPos+mouse->buttons[button].dir*dist;
						dist=ground->LineGroundCol(camerapos,camerapos+mousedir*globalRendering->viewRange*1.4f);
						if (dist < 0) {
							break;
						}
						float3 pos2 = camerapos + mousedir * dist;
						const float* color;
						switch (cmdDesc.id) {
							case CMD_ATTACK:
							case CMD_AREA_ATTACK:  { color = cmdColors.attack;      break; }
							case CMD_REPAIR:       { color = cmdColors.repair;      break; }
							case CMD_RECLAIM:      { color = cmdColors.reclaim;     break; }
							case CMD_RESTORE:      { color = cmdColors.restore;     break; }
							case CMD_RESURRECT:    { color = cmdColors.resurrect;   break; }
							case CMD_LOAD_UNITS:   { color = cmdColors.load;        break; }
							case CMD_UNLOAD_UNIT:
							case CMD_UNLOAD_UNITS: { color = cmdColors.unload;      break; }
							case CMD_CAPTURE:      { color = cmdColors.capture;     break; }
							default: {
								static const float grey[4] = { 0.5f, 0.5f, 0.5f, 0.5f };
								color = grey;
							}
						}
						const float radius = std::min(maxRadius, pos.distance2D(pos2));
						if (!onMinimap) {
							DrawArea(pos, radius, color);
						}
						else {
							glColor4f(color[0], color[1], color[2], 0.5f);
							glBegin(GL_TRIANGLE_FAN);
							const int divs = 256;
							for(int i = 0; i <= divs; ++i) {
								const float radians = (2 * PI) * (float)i / (float)divs;
								float3 p(pos.x, 0.0f, pos.z);
								p.x += fastmath::sin(radians) * radius;
								p.z += fastmath::cos(radians) * radius;
								glVertexf3(p);
							}
							glEnd();
						}
					}
					break;
				}
				case CMDTYPE_ICON_UNIT_OR_RECTANGLE:{
					if (mouse->buttons[button].movement >= 16) {
						float dist=ground->LineGroundCol(mouse->buttons[button].camPos,mouse->buttons[button].camPos+mouse->buttons[button].dir*globalRendering->viewRange*1.4f);
						if (dist < 0) {
							break;
						}
						const float3 pos1 = mouse->buttons[button].camPos+mouse->buttons[button].dir*dist;
						dist=ground->LineGroundCol(camerapos,camerapos+mousedir*globalRendering->viewRange*1.4f);
						if (dist < 0) {
							break;
						}
						const float3 pos2 = camerapos+mousedir*dist;
						if (!onMinimap) {
							DrawSelectBox(pos1, pos2, camerapos);
						} else {
							glColor4f(1.0f, 0.0f, 0.0f, 0.5f);
							glBegin(GL_QUADS);
							glVertex3f(pos1.x, 0.0f, pos1.z);
							glVertex3f(pos2.x, 0.0f, pos1.z);
							glVertex3f(pos2.x, 0.0f, pos2.z);
							glVertex3f(pos1.x, 0.0f, pos2.z);
							glEnd();
						}
					}
					break;
				}
			}
		}
	}

	if (!onMinimap) {
		glBlendFunc((GLenum)cmdColors.SelectedBlendSrc(),
								(GLenum)cmdColors.SelectedBlendDst());
		glLineWidth(cmdColors.SelectedLineWidth());
	} else {
		glLineWidth(1.49f);
	}

	// draw the ranges for the unit that is being pointed at
	const CUnit* pointedAt = NULL;

	GML_RECMUTEX_LOCK(unit); // DrawMapStuff

	if (GetQueueKeystate()) {
		const CUnit* unit = NULL;
		if (minimapCoords) {
			unit = minimap->GetSelectUnit(camerapos);
		} else {
			// ignoring the returned distance
			helper->GuiTraceRay(camerapos,mousedir,globalRendering->viewRange*1.4f,unit,false);
		}
		if (unit && ((unit->losStatus[gu->myAllyTeam] & LOS_INLOS) || gu->spectatingFullView)) {
			pointedAt = unit;
			const UnitDef* unitdef = unit->unitDef;
			const bool enemyUnit = ((unit->allyteam != gu->myAllyTeam) && !gu->spectatingFullView);
			if (enemyUnit && unitdef->decoyDef) {
				unitdef = unitdef->decoyDef;
			}

			// draw weapon range
			if (unitdef->maxWeaponRange > 0) {
				glColor4fv(cmdColors.rangeAttack);
				glBallisticCircle(unit->pos, unitdef->maxWeaponRange,
				                  unit->weapons[0], 40);
			}
			// draw decloak distance
			if (unit->decloakDistance > 0.0f) {
				glColor4fv(cmdColors.rangeDecloak);
#ifndef USE_GML
				if (unit->unitDef->decloakSpherical && globalRendering->drawdebug) {
					glPushMatrix();
					glTranslatef(unit->midPos.x, unit->midPos.y, unit->midPos.z);
					glRotatef(90.0f, 1.0f, 0.0f, 0.0f);
					GLUquadricObj* q = gluNewQuadric();
					gluQuadricDrawStyle(q, GLU_LINE);
					gluSphere(q, unit->decloakDistance, 10, 10);
					gluDeleteQuadric(q);
					glPopMatrix();
				} else
#endif
				{ // cylindrical
					glSurfaceCircle(unit->pos, unit->decloakDistance, 40);
				}
			}
			// draw self destruct and damage distance
			if (unitdef->kamikazeDist > 0) {
				glColor4fv(cmdColors.rangeKamikaze);
				glSurfaceCircle(unit->pos, unitdef->kamikazeDist, 40);
				if (!unitdef->selfDExplosion.empty()) {
					glColor4fv(cmdColors.rangeSelfDestruct);
					const WeaponDef* wd = weaponDefHandler->GetWeapon(unitdef->selfDExplosion);
					glSurfaceCircle(unit->pos, wd->areaOfEffect, 40);
				}
			}
			// draw build distance for immobile builders
			if (unitdef->builder && !unitdef->canmove) {
				const float radius = unitdef->buildDistance;
				if (radius > 0.0f) {
					glColor4fv(cmdColors.rangeBuild);
					glSurfaceCircle(unit->pos, radius, 40);
				}
			}
			// draw shield range for immobile units
			if (unitdef->shieldWeaponDef && !unitdef->canmove) {
				glColor4fv(cmdColors.rangeShield);
				glSurfaceCircle(unit->pos, unitdef->shieldWeaponDef->shieldRadius, 40);
			}
			// draw sensor and jammer ranges
			if (unitdef->onoffable || unitdef->activateWhenBuilt) {
				const float3& p = unit->pos;
				DrawSensorRange(unitdef->radarRadius,    cmdColors.rangeRadar, p);
				DrawSensorRange(unitdef->sonarRadius,    cmdColors.rangeSonar, p);
				DrawSensorRange(unitdef->seismicRadius,  cmdColors.rangeSeismic, p);
				DrawSensorRange(unitdef->jammerRadius,   cmdColors.rangeJammer, p);
				DrawSensorRange(unitdef->sonarJamRadius, cmdColors.rangeSonarJammer, p);
			}
			// draw interceptor range
			if (unitdef->maxCoverage > 0.0f) {
				const CWeapon* w = NULL; //will be checked if any missiles are ready
				if (!enemyUnit) {
					w = unit->stockpileWeapon;
					if (w != NULL && !w->weaponDef->interceptor) {
						w = NULL; //if this isn't the interceptor, then don't use it
					}
				} //shows as on if enemy, a non-stockpiled weapon, or if the stockpile has a missile
				if (enemyUnit || (w == NULL) || w->numStockpiled) {
					glColor4fv(cmdColors.rangeInterceptorOn);
				} else {
					glColor4fv(cmdColors.rangeInterceptorOff);
				}
				glSurfaceCircle(unit->pos, unitdef->maxCoverage, 40);
			}
		}
	}

	// draw buildings we are about to build
	if ((inCommand >= 0) && ((size_t)inCommand < commands.size()) &&
	    (commands[inCommand].type == CMDTYPE_ICON_BUILDING)) {
		{ // limit the locking scope to avoid deadlock
			GML_STDMUTEX_LOCK(cai); // DrawMapStuff
			// draw build distance for all immobile builders during build commands
			std::list<CBuilderCAI*>::const_iterator bi;
			for (bi = uh->builderCAIs.begin(); bi != uh->builderCAIs.end(); ++bi) {
				const CUnit* unit = (*bi)->owner;
				if ((unit == pointedAt) || (unit->team != gu->myTeam)) {
					continue;
				}
				const UnitDef* unitdef = unit->unitDef;
				if (unitdef->builder && !unitdef->canmove) {
					const float radius = unitdef->buildDistance;
					if (radius > 0.0f) {
						glDisable(GL_TEXTURE_2D);
						const float* color = cmdColors.rangeBuild;
						glColor4f(color[0], color[1], color[2], color[3] * 0.333f);
						glSurfaceCircle(unit->pos, radius, 40);
					}
				}
			}
		}

		float dist = ground->LineGroundCol(camerapos,camerapos+mousedir*globalRendering->viewRange*1.4f);
		if (dist > 0) {
			const UnitDef* unitdef = unitDefHandler->GetUnitDefByID(-commands[inCommand].id);
			if (unitdef) {
				// get the build information
				float3 pos = camerapos+mousedir*dist;
				std::vector<BuildInfo> buildPos;
				const CMouseHandler::ButtonPressEvt& bp = mouse->buttons[SDL_BUTTON_LEFT];
				if (GetQueueKeystate() && bp.pressed) {
					const float dist = ground->LineGroundCol(bp.camPos, bp.camPos + bp.dir * globalRendering->viewRange * 1.4f);
					const float3 pos2 = bp.camPos + bp.dir * dist;
					buildPos = GetBuildPos(BuildInfo(unitdef, pos2, buildFacing),
					                       BuildInfo(unitdef, pos, buildFacing), camerapos, mousedir);
				} else {
					BuildInfo bi(unitdef, pos, buildFacing);
					buildPos = GetBuildPos(bi, bi, camerapos, mousedir);
				}

				for (std::vector<BuildInfo>::iterator bpi = buildPos.begin(); bpi != buildPos.end(); ++bpi) {
					const float3& buildpos = bpi->pos;
					// draw weapon range
					if (unitdef->weapons.size() > 0) {
						glColor4fv(cmdColors.rangeAttack);
						glBallisticCircle(buildpos, unitdef->weapons[0].def->range,
						                  NULL, 40, unitdef->weapons[0].def->heightmod);
					}
					// draw extraction range
					if (unitdef->extractRange > 0) {
						glColor4fv(cmdColors.rangeExtract);

						if (unitdef->extractSquare) {
							glSurfaceSquare(buildpos, unitdef->extractRange, unitdef->extractRange);
						} else {
							glSurfaceCircle(buildpos, unitdef->extractRange, 40);
						}
					}
					// draw build range for immobile builders
					if (unitdef->builder && !unitdef->canmove) {
						const float radius = unitdef->buildDistance;
						if (radius > 0.0f) {
							glColor4fv(cmdColors.rangeBuild);
							glSurfaceCircle(buildpos, radius, 40);
						}
					}
					// draw shield range for immobile units
					if (unitdef->shieldWeaponDef && !unitdef->canmove) {
						glColor4fv(cmdColors.rangeShield);
						glSurfaceCircle(buildpos, unitdef->shieldWeaponDef->shieldRadius, 40);
					}
					// draw interceptor range
					const WeaponDef* wd = unitdef->stockpileWeaponDef;
					if ((wd != NULL) && wd->interceptor) {
						glColor4fv(cmdColors.rangeInterceptorOn);
						glSurfaceCircle(buildpos, wd->coverageRange, 40);
					}
					// draw sensor and jammer ranges
					if (unitdef->onoffable || unitdef->activateWhenBuilt) {
						const float3& p = buildpos;
						DrawSensorRange(unitdef->radarRadius,    cmdColors.rangeRadar, p);
						DrawSensorRange(unitdef->sonarRadius,    cmdColors.rangeSonar, p);
						DrawSensorRange(unitdef->seismicRadius,  cmdColors.rangeSeismic, p);
						DrawSensorRange(unitdef->jammerRadius,   cmdColors.rangeJammer, p);
						DrawSensorRange(unitdef->sonarJamRadius, cmdColors.rangeSonarJammer, p);
					}

					std::vector<Command> cv;
					if (GetQueueKeystate()) {

						GML_RECMUTEX_LOCK(sel); // DrawMapStuff

						Command c;
						bpi->FillCmd(c);
						std::vector<Command> temp;
						CUnitSet::iterator ui = selectedUnits.selectedUnits.begin();
						for (; ui != selectedUnits.selectedUnits.end(); ++ui) {
							temp = (*ui)->commandAI->GetOverlapQueued(c);
							std::vector<Command>::iterator ti = temp.begin();
							for (; ti != temp.end(); ++ti) {
								cv.insert(cv.end(),*ti);
							}
						}
					}
					if (unitDrawer->ShowUnitBuildSquare(*bpi, cv)) {
						glColor4f(0.7f,1,1,0.4f);
					} else {
						glColor4f(1,0.5f,0.5f,0.4f);
					}

					if (!onMinimap) {
						unitDrawer->DrawBuildingSample(bpi->def, gu->myTeam, buildpos, bpi->buildFacing);

						glBlendFunc((GLenum)cmdColors.SelectedBlendSrc(),
												(GLenum)cmdColors.SelectedBlendDst());
					}
				}
			}
		}
	}

	// draw range circles if attack orders are imminent
	int defcmd = GetDefaultCommand(mouse->lastx, mouse->lasty, camerapos, mousedir);
	if ((inCommand>=0 && (size_t)inCommand<commands.size() && commands[inCommand].id==CMD_ATTACK) ||
		(inCommand==-1 && defcmd>0 && commands[defcmd].id==CMD_ATTACK)){

		GML_RECMUTEX_LOCK(sel); // DrawMapStuff

		for(CUnitSet::iterator si=selectedUnits.selectedUnits.begin(); si!=selectedUnits.selectedUnits.end(); ++si) {
			CUnit* unit = *si;
			if (unit == pointedAt) {
				continue;
			}
			if (onMinimap && (unit->unitDef->speed > 0.0f)) {
				continue;
			}
			if(unit->maxRange>0 && ((unit->losStatus[gu->myAllyTeam] & LOS_INLOS) || gu->spectatingFullView)){
				glColor4fv(cmdColors.rangeAttack);
				glBallisticCircle(unit->pos, unit->maxRange,
				                  unit->weapons.front(), 40);
				if (!onMinimap && gs->cheatEnabled) {
					DrawWeaponArc(unit);
				}
			}
		}
	}

	glLineWidth(1.0f);

	if (!onMinimap) {
		glDepthMask(GL_TRUE);
		glDisable(GL_BLEND);
	}

/*	if (minimapCoords) {
		camera->pos = tmpCamPos;
		mouse->dir = tmpMouseDir;
	}*/
}


void CGuiHandler::DrawMiniMapMarker(float3& camerapos)
{
	const float w = 10.0f;
	const float h = 30.0f;

	const float bc[4] = { 0.1f, 0.333f, 1.0f, 0.75f }; // base color
	const float d[8] = { 0.4f, 0.8f, 0.6f, 1.0f, 0.3f, 0.7f, 0.5f, 0.9f };
	const float colors[8][4] = {
		{ bc[0] * d[0],  bc[1] * d[0],  bc[2] * d[0],  bc[3] },
		{ bc[0] * d[1],  bc[1] * d[1],  bc[2] * d[1],  bc[3] },
		{ bc[0] * d[2],  bc[1] * d[2],  bc[2] * d[2],  bc[3] },
		{ bc[0] * d[3],  bc[1] * d[3],  bc[2] * d[3],  bc[3] },
		{ bc[0] * d[4],  bc[1] * d[4],  bc[2] * d[4],  bc[3] },
		{ bc[0] * d[5],  bc[1] * d[5],  bc[2] * d[5],  bc[3] },
		{ bc[0] * d[6],  bc[1] * d[6],  bc[2] * d[6],  bc[3] },
		{ bc[0] * d[7],  bc[1] * d[7],  bc[2] * d[7],  bc[3] },
	};

	const float groundLevel = ground->GetHeightAboveWater(camerapos.x, camerapos.z);

	static float spinTime = 0.0f;
	spinTime = fmod(spinTime + globalRendering->lastFrameTime, 60.0f);

	glPushMatrix();
	glTranslatef(camerapos.x, groundLevel, camerapos.z);
	glRotatef(360.0f * (spinTime / 2.0f), 0.0f, 1.0f, 0.0f);

	glEnable(GL_BLEND);
	glShadeModel(GL_FLAT);
	glBlendFunc(GL_SRC_ALPHA, GL_ONE);
	glBegin(GL_TRIANGLE_FAN);
		                       glVertex3f(0.0f, 0.0f, 0.0f);
		                       glVertex3f(  +w,   +h, 0.0f);
		glColor4fv(colors[4]); glVertex3f(0.0f,   +h,   +w);
		glColor4fv(colors[5]); glVertex3f(  -w,   +h, 0.0f);
		glColor4fv(colors[6]); glVertex3f(0.0f,   +h,   -w);
		glColor4fv(colors[7]); glVertex3f(  +w,   +h, 0.0f);
	glEnd();
	glBegin(GL_TRIANGLE_FAN);
		                       glVertex3f(0.0f, h * 2.0f, 0.0f);
		                       glVertex3f(  +w,   +h, 0.0f);
		glColor4fv(colors[3]); glVertex3f(0.0f,   +h,   -w);
		glColor4fv(colors[2]); glVertex3f(  -w,   +h, 0.0f);
		glColor4fv(colors[1]); glVertex3f(0.0f,   +h,   +w);
		glColor4fv(colors[0]); glVertex3f(  +w,   +h, 0.0f);
	glEnd();
	glBlendFunc(GL_SRC_ALPHA, GL_ONE_MINUS_SRC_ALPHA);
	glShadeModel(GL_SMOOTH);
	glPopMatrix();
}


void CGuiHandler::DrawCentroidCursor()
{
	GML_RECMUTEX_LOCK(sel); // DrawCentroidCursor - called From CMouseHandler::DrawCursor

	const CUnitSet& selUnits = selectedUnits.selectedUnits;
	if (selUnits.size() < 2) {
		return;
	}

	int cmd = -1;
	if ((inCommand >= 0) && ((size_t)inCommand < commands.size())) {
		cmd = commands[inCommand].id;
	} else {
		int defcmd;
		if (mouse->buttons[SDL_BUTTON_RIGHT].pressed &&
				((activeReceiver == this) || (minimap->ProxyMode()))) {
			defcmd = defaultCmdMemory;
		} else {
			defcmd = GetDefaultCommand(mouse->lastx, mouse->lasty);
		}
		if ((defcmd >= 0) && ((size_t)defcmd < commands.size())) {
			cmd = commands[defcmd].id;
		}
	}

	if ((cmd == CMD_MOVE) || (cmd == CMD_GATHERWAIT)) {
		if (!keys[SDLK_LCTRL] && !keys[SDLK_LALT] && !keys[SDLK_LMETA]) {
			return;
		}
	} else if ((cmd == CMD_FIGHT) || (cmd == CMD_PATROL)) {
		if (!keys[SDLK_LCTRL]) {
			return;
		}
	} else {
		return;
	}

	float3 pos(0.0f, 0.0f, 0.0f);
	CUnitSet::const_iterator it;
	for (it = selUnits.begin(); it != selUnits.end(); ++it) {
		pos += (*it)->midPos;
	}
	pos /= (float)selUnits.size();
	const float3 winPos = camera->CalcWindowCoordinates(pos);
	if (winPos.z <= 1.0f) {
		std::map<std::string, CMouseCursor*>::const_iterator mcit;
		mcit = mouse->cursorCommandMap.find("Centroid");
		if (mcit != mouse->cursorCommandMap.end()) {
			CMouseCursor* mc = mcit->second;
			if (mc != NULL) {
				glDisable(GL_DEPTH_TEST);
				mc->Draw((int)winPos.x, globalRendering->viewSizeY - (int)winPos.y, 1.0f);
				glEnable(GL_DEPTH_TEST);
			}
		}
	}
}


void CGuiHandler::DrawArea(float3 pos, float radius, const float* color)
{
	if (useStencil) {
		DrawSelectCircle(pos, radius, color);
		return;
	}

	glDisable(GL_TEXTURE_2D);
	glEnable(GL_BLEND);
	glBlendFunc(GL_SRC_ALPHA,GL_ONE_MINUS_SRC_ALPHA);
	glColor4f(color[0], color[1], color[2], 0.25f);

	glDisable(GL_DEPTH_TEST);
	glDisable(GL_FOG);
	glBegin(GL_TRIANGLE_FAN);
		glVertexf3(pos);
		for(int a=0;a<=40;++a){
			float3 p(fastmath::cos(a*2*PI/40)*radius,0,fastmath::sin(a*2*PI/40)*radius);
			p+=pos;
			p.y=ground->GetHeightAboveWater(p.x,p.z);
			glVertexf3(p);
		}
	glEnd();
	glEnable(GL_DEPTH_TEST);
	glEnable(GL_FOG);
}


void CGuiHandler::DrawFront(int button,float maxSize,float sizeDiv, bool onMinimap, float3& camerapos, float3& mousedir)
{
	CMouseHandler::ButtonPressEvt& bp = mouse->buttons[button];
	if(bp.movement<5){
		return;
	}
	float dist=ground->LineGroundCol(bp.camPos,bp.camPos+bp.dir*globalRendering->viewRange*1.4f);
	if(dist<0){
		return;
	}
	float3 pos1=bp.camPos+bp.dir*dist;
	dist=ground->LineGroundCol(camerapos,camerapos+mousedir*globalRendering->viewRange*1.4f);
	if(dist<0){
		return;
	}
	float3 pos2 = camerapos + (mousedir * dist);

	ProcessFrontPositions(pos1, pos2);

	float3 forward=(pos1-pos2).cross(UpVector);
	forward.ANormalize();
	float3 side=forward.cross(UpVector);
	if(pos1.SqDistance2D(pos2)>maxSize*maxSize){
		pos2=pos1+side*maxSize;
		pos2.y=ground->GetHeightAboveWater(pos2.x,pos2.z);
	}

	glColor4f(0.5f, 1.0f, 0.5f, 0.5f);

	if (onMinimap) {
		pos1 += (pos1 - pos2);
		glLineWidth(2.0f);
		glBegin(GL_LINES);
		glVertexf3(pos1);
		glVertexf3(pos2);
		glEnd();
		return;
	}

	glDisable(GL_TEXTURE_2D);
	glEnable(GL_BLEND);
	glBlendFunc(GL_SRC_ALPHA, GL_ONE_MINUS_SRC_ALPHA);

	glDisable(GL_DEPTH_TEST);
	glBegin(GL_QUADS);
		glVertexf3(pos1+side*25);
		glVertexf3(pos1-side*25);
		glVertexf3(pos1-side*25+forward*50);
		glVertexf3(pos1+side*25+forward*50);

		glVertexf3(pos1+side*40+forward*50);
		glVertexf3(pos1-side*40+forward*50);
		glVertexf3(pos1+forward*100);
		glVertexf3(pos1+forward*100);
	glEnd();
	glEnable(GL_DEPTH_TEST);

	pos1 += (pos1 - pos2);
	const int maxSteps = 256;
	const float frontLen = (pos1 - pos2).Length2D();
	const int steps = std::min(maxSteps, std::max(1, int(frontLen / 16.0f)));

	glDisable(GL_FOG);
	glBegin(GL_QUAD_STRIP);
	const float3 delta = (pos2 - pos1) / (float)steps;
	for (int i = 0; i <= steps; i++) {
		float3 p;
		const float d = (float)i;
		p.x = pos1.x + (d * delta.x);
		p.z = pos1.z + (d * delta.z);
		p.y = ground->GetHeightAboveWater(p.x, p.z);
		p.y -= 100.f; glVertexf3(p);
		p.y += 200.f; glVertexf3(p);
	}
	glEnd();

	glEnable(GL_FOG);
}


/******************************************************************************/
/******************************************************************************/

struct BoxData {
	float3 mins;
	float3 maxs;
};


static void DrawBoxShape(const void* data)
{
	const BoxData* boxData = (const BoxData*)data;
	const float3& mins = boxData->mins;
	const float3& maxs = boxData->maxs;
	glBegin(GL_QUADS);
		// the top
		glVertex3f(mins.x, maxs.y, mins.z);
		glVertex3f(mins.x, maxs.y, maxs.z);
		glVertex3f(maxs.x, maxs.y, maxs.z);
		glVertex3f(maxs.x, maxs.y, mins.z);
		// the bottom
		glVertex3f(mins.x, mins.y, mins.z);
		glVertex3f(maxs.x, mins.y, mins.z);
		glVertex3f(maxs.x, mins.y, maxs.z);
		glVertex3f(mins.x, mins.y, maxs.z);
	glEnd();
	glBegin(GL_QUAD_STRIP);
		// the sides
		glVertex3f(mins.x, maxs.y, mins.z);
		glVertex3f(mins.x, mins.y, mins.z);
		glVertex3f(mins.x, maxs.y, maxs.z);
		glVertex3f(mins.x, mins.y, maxs.z);
		glVertex3f(maxs.x, maxs.y, maxs.z);
		glVertex3f(maxs.x, mins.y, maxs.z);
		glVertex3f(maxs.x, maxs.y, mins.z);
		glVertex3f(maxs.x, mins.y, mins.z);
		glVertex3f(mins.x, maxs.y, mins.z);
		glVertex3f(mins.x, mins.y, mins.z);
	glEnd();
}


static void DrawCornerPosts(const float3& pos0, const float3& pos1)
{
	const float3 lineVector(0.0f, 128.0f, 0.0f);
	const float3 corner0(pos0.x, ground->GetHeightAboveWater(pos0.x, pos0.z), pos0.z);
	const float3 corner1(pos1.x, ground->GetHeightAboveWater(pos1.x, pos1.z), pos1.z);
	const float3 corner2(pos0.x, ground->GetHeightAboveWater(pos0.x, pos1.z), pos1.z);
	const float3 corner3(pos1.x, ground->GetHeightAboveWater(pos1.x, pos0.z), pos0.z);
	glEnable(GL_BLEND);
	glBlendFunc(GL_SRC_ALPHA, GL_ONE_MINUS_SRC_ALPHA);
	glLineWidth(2.0f);
	glBegin(GL_LINES);
		glColor4f(1.0f, 1.0f, 0.0f, 0.9f);
		glVertexf3(corner0); glVertexf3(corner0 + lineVector);
		glColor4f(0.0f, 1.0f, 0.0f, 0.9f);
		glVertexf3(corner1); glVertexf3(corner1 + lineVector);
		glColor4f(0.0f, 0.0f, 1.0f, 0.9f);
		glVertexf3(corner2); glVertexf3(corner2 + lineVector);
		glVertexf3(corner3); glVertexf3(corner3 + lineVector);
	glEnd();
	glLineWidth(1.0f);
}


static void StencilDrawSelectBox(const float3& pos0, const float3& pos1,
                                 bool invColorSelect)
{
	BoxData boxData;
	boxData.mins = float3(std::min(pos0.x, pos1.x), readmap->currMinHeight - 250.0f,
	                       std::min(pos0.z, pos1.z));
	boxData.maxs = float3(std::max(pos0.x, pos1.x), readmap->currMaxHeight + 10000.0f,
	                      std::max(pos0.z, pos1.z));

	glDisable(GL_TEXTURE_2D);
	glDisable(GL_FOG);

	glEnable(GL_BLEND);

	if (!invColorSelect) {
		glBlendFunc(GL_SRC_ALPHA, GL_ONE);
		glColor4f(1.0f, 0.0f, 0.0f, 0.25f);
		glDrawVolume(DrawBoxShape, &boxData);
	} else {
		glEnable(GL_COLOR_LOGIC_OP);
		glLogicOp(GL_INVERT);
		glDrawVolume(DrawBoxShape, &boxData);
		glDisable(GL_COLOR_LOGIC_OP);
	}

	DrawCornerPosts(pos0, pos1);

	glEnable(GL_FOG);
}


static void FullScreenDraw()
{
	glMatrixMode(GL_PROJECTION);
	glPushMatrix();
	glLoadIdentity();
	glMatrixMode(GL_MODELVIEW);
	glLoadIdentity();
	glPushMatrix();
	glRectf(-1.0f, -1.0f, +1.0f, +1.0f);
	glMatrixMode(GL_PROJECTION);
	glPopMatrix();
	glMatrixMode(GL_MODELVIEW);
	glPopMatrix();
}


static void DrawMinMaxBox(const float3& mins, const float3& maxs)
{
	glBegin(GL_QUADS);
		// the top
		glVertex3f(mins.x, maxs.y, mins.z);
		glVertex3f(maxs.x, maxs.y, mins.z);
		glVertex3f(maxs.x, maxs.y, maxs.z);
		glVertex3f(mins.x, maxs.y, maxs.z);
	glEnd();
	glBegin(GL_QUAD_STRIP);
		// the sides
		glVertex3f(mins.x, mins.y, mins.z);
		glVertex3f(mins.x, maxs.y, mins.z);
		glVertex3f(mins.x, mins.y, maxs.z);
		glVertex3f(mins.x, maxs.y, maxs.z);
		glVertex3f(maxs.x, mins.y, maxs.z);
		glVertex3f(maxs.x, maxs.y, maxs.z);
		glVertex3f(maxs.x, mins.y, mins.z);
		glVertex3f(maxs.x, maxs.y, mins.z);
		glVertex3f(mins.x, mins.y, mins.z);
		glVertex3f(mins.x, maxs.y, mins.z);
	glEnd();
}


void CGuiHandler::DrawSelectBox(const float3& pos0, const float3& pos1, float3& camerapos)
{
	if (useStencil) {
		StencilDrawSelectBox(pos0, pos1, invColorSelect);
		return;
	}

	const float3 mins(std::min(pos0.x, pos1.x), readmap->currMinHeight - 250.0f,
	                  std::min(pos0.z, pos1.z));
	const float3 maxs(std::max(pos0.x, pos1.x), readmap->currMaxHeight + 10000.0f,
	                  std::max(pos0.z, pos1.z));

	glDisable(GL_TEXTURE_2D);
	glDisable(GL_FOG);
	glDisable(GL_BLEND);

	glDepthMask(GL_FALSE);
	glEnable(GL_CULL_FACE);

	glEnable(GL_COLOR_LOGIC_OP);
	glLogicOp(GL_INVERT);

	// invert the color for objects within the box
	glCullFace(GL_FRONT); DrawMinMaxBox(mins, maxs);
	glCullFace(GL_BACK);  DrawMinMaxBox(mins, maxs);

	glDisable(GL_CULL_FACE);

	// do a full screen inversion if the camera is within the box
	if ((camerapos.x > mins.x) && (camerapos.x < maxs.x) &&
	    (camerapos.y > mins.y) && (camerapos.y < maxs.y) &&
	    (camerapos.z > mins.z) && (camerapos.z < maxs.z)) {
		glDisable(GL_DEPTH_TEST);
		FullScreenDraw();
		glEnable(GL_DEPTH_TEST);
	}

	glDisable(GL_COLOR_LOGIC_OP);

	glEnable(GL_BLEND);
	glBlendFunc(GL_SRC_ALPHA, GL_ONE_MINUS_SRC_ALPHA);
	DrawCornerPosts(pos0, pos1);

//	glDepthMask(GL_TRUE);
	glEnable(GL_FOG);
}


/******************************************************************************/

struct CylinderData {
	int divs;
	float xc, zc, yp, yn;
	float radius;
};


static void DrawCylinderShape(const void* data)
{
	const CylinderData& cyl = *((const CylinderData*)data);
	const float step = fastmath::PI2 / (float)cyl.divs;
	int i;
	glBegin(GL_QUAD_STRIP); // the sides
	for (i = 0; i <= cyl.divs; i++) {
		const float radians = step * float(i % cyl.divs);
		const float x = cyl.xc + (cyl.radius * fastmath::sin(radians));
		const float z = cyl.zc + (cyl.radius * fastmath::cos(radians));
		glVertex3f(x, cyl.yp, z);
		glVertex3f(x, cyl.yn, z);
	}
	glEnd();
	glBegin(GL_TRIANGLE_FAN); // the top
	for (i = 0; i < cyl.divs; i++) {
		const float radians = step * float(i);
		const float x = cyl.xc + (cyl.radius * fastmath::sin(radians));
		const float z = cyl.zc + (cyl.radius * fastmath::cos(radians));
		glVertex3f(x, cyl.yp, z);
	}
	glEnd();
	glBegin(GL_TRIANGLE_FAN); // the bottom
	for (i = (cyl.divs - 1); i >= 0; i--) {
		const float radians = step * float(i);
		const float x = cyl.xc + (cyl.radius * fastmath::sin(radians));
		const float z = cyl.zc + (cyl.radius * fastmath::cos(radians));
		glVertex3f(x, cyl.yn, z);
	}
	glEnd();
}


void CGuiHandler::DrawSelectCircle(const float3& pos, float radius,
                                   const float* color)
{
	CylinderData cylData;
	cylData.xc = pos.x;
	cylData.zc = pos.z;
	cylData.yp = readmap->currMaxHeight + 10000.0f;
	cylData.yn = readmap->currMinHeight - 250.0f;
	cylData.radius = radius;
	cylData.divs = 128;

	glDisable(GL_TEXTURE_2D);
	glDisable(GL_FOG);

	glEnable(GL_BLEND);
	glBlendFunc(GL_SRC_ALPHA, GL_ONE);
	glColor4f(color[0], color[1], color[2], 0.25f);

	glDrawVolume(DrawCylinderShape, &cylData);

	// draw the center line
	glBlendFunc(GL_SRC_ALPHA, GL_ONE_MINUS_SRC_ALPHA);
	glColor4f(color[0], color[1], color[2], 0.9f);
	glLineWidth(2.0f);
	const float3 base(pos.x, ground->GetHeightAboveWater(pos.x, pos.z), pos.z);
	glBegin(GL_LINES);
		glVertexf3(base);
		glVertexf3(base + float3(0.0f, 128.0f, 0.0f));
	glEnd();
	glLineWidth(1.0f);

	glEnable(GL_FOG);
}


/******************************************************************************/
/******************************************************************************/

void CGuiHandler::SetBuildFacing(int facing)
{
	buildFacing = facing % 4;
	if (buildFacing < 0)
		buildFacing += 4;
}

void CGuiHandler::SetBuildSpacing(int spacing)
{
	buildSpacing = spacing;
	if (buildSpacing < 0)
		buildSpacing = 0;
}

/******************************************************************************/
/******************************************************************************/


void CGuiHandler::PushLayoutCommand(const std::string& cmd, bool luacmd) {
	GML_RECMUTEX_LOCK(laycmd); // PushLayoutCommand

	layoutCommands.push_back(cmd);
	if(luacmd)
		hasLuaUILayoutCommands = true;
}

void CGuiHandler::RunLayoutCommands() {
	bool luacmd = false;
	std::vector<std::string> layoutCmds;

	if (!layoutCommands.empty()) {
		GML_RECMUTEX_LOCK(laycmd); // RunLayoutCommands

		layoutCmds.swap(layoutCommands);
		luacmd = hasLuaUILayoutCommands;
		hasLuaUILayoutCommands = false;
	}

	if(luacmd) {
		GML_MSTMUTEX_LOCK(sim); // RunLayoutCommands

		for (std::vector<std::string>::const_iterator cit = layoutCmds.begin(); cit != layoutCmds.end(); ++cit) {
			RunLayoutCommand(*cit);
		}
	} else {
		for (std::vector<std::string>::const_iterator cit = layoutCmds.begin(); cit != layoutCmds.end(); ++cit) {
			RunLayoutCommand(*cit);
		}
	}
}<|MERGE_RESOLUTION|>--- conflicted
+++ resolved
@@ -1648,11 +1648,7 @@
 
 void CGuiHandler::RunLayoutCommand(const std::string& command)
 {
-<<<<<<< HEAD
-	if (command == "reload") {
-=======
-	if (command.find("reload") == 0 || (DUAL_LUA_STATES && gc->GetMultiThreadLua() >= 4 && command.find("update") == 0)) {
->>>>>>> 969c4bdc
+	if (command == "reload" || (DUAL_LUA_STATES && gc->GetMultiThreadLua() >= 4 && command == "update")) {
 		if (CLuaHandle::GetActiveHandle() != NULL) {
 			// NOTE: causes a SEGV through RunCallIn()
 			logOutput.Print("Can not reload from within LuaUI, yet");
