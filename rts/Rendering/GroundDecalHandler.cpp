--- conflicted
+++ resolved
@@ -149,11 +149,7 @@
 
 	if (!decal->va) {
 		// NOTE: this really needs CLOD'ing
-<<<<<<< HEAD
-		decal->va = SAFE_NEW CVertexArray();
-=======
 		decal->va = new CVertexArray();
->>>>>>> 7943d188
 		decal->va->Initialize();
 
 		const float xts = 1.0f / decal->xsize;
@@ -319,11 +315,7 @@
 	unsigned char color[4] = {255, 255, 255, 255};
 
 	if (!scar->va) {
-<<<<<<< HEAD
-		scar->va = SAFE_NEW CVertexArray();
-=======
 		scar->va = new CVertexArray();
->>>>>>> 7943d188
 		scar->va->Initialize();
 
 		float3 pos = scar->pos;
@@ -710,11 +702,7 @@
 
 	GML_STDMUTEX_LOCK(decal); // GetTrackType
 
-<<<<<<< HEAD
-	TrackType* tt = SAFE_NEW TrackType;
-=======
 	TrackType* tt = new TrackType;
->>>>>>> 7943d188
 	tt->name = lowerName;
 	tt->texture = LoadTexture(lowerName);
 	trackTypes.push_back(tt);
@@ -1018,11 +1006,7 @@
 
 	GML_STDMUTEX_LOCK(decal); // GetBuildingDecalType
 
-<<<<<<< HEAD
-	BuildingDecalType* tt = SAFE_NEW BuildingDecalType;
-=======
 	BuildingDecalType* tt = new BuildingDecalType;
->>>>>>> 7943d188
 	tt->name = lowerName;
 	const std::string fullName = "unittextures/" + lowerName;
 	CBitmap bm;
